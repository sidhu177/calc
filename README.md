--- conflicted
+++ resolved
@@ -7,240 +7,7 @@
 
 CALC (formerly known as "Hourglass"), which stands for Contracts Awarded Labor Category, is a tool to help contracting personnel estimate their per-hour labor costs for a contract, based on historical pricing information. The tool is live at [https://calc.gsa.gov](https://calc.gsa.gov). You can track our progress on our [trello board](https://trello.com/b/LjXJaVbZ/prices) or file an issue on this repo.
 
-<<<<<<< HEAD
-## Related repositories
-
-* [18F/calc-analysis](https://github.com/18F/calc-analysis) contains
-  data science experiments and other analyses that use CALC
-  data.
-
-## Setup
-
-To install the requirements, use:
-
-```sh
-pip install -r requirements-dev.txt
-npm install
-```
-
-CALC is a [Django] project. You can configure everything by running:
-
-```sh
-cp .env.sample .env
-```
-
-Edit the `.env` file to contain your local database configuration. Note
-that you need to use postgres as a backend, since CALC uses its full-text
-search functionality.
-
-You'll also want to make sure you have a local instance of redis running,
-on its default port, as we use it for CALC's task queue.
-
-Here's some guidance on installing Redis:
-
-* [Installing Redis on Mac OSX](https://medium.com/@petehouston/install-and-config-redis-on-mac-os-x-via-homebrew-eb8df9a4f298#.fa2s6i1my)
-
-* [Installing Redis on Ubuntu](https://www.digitalocean.com/community/tutorials/how-to-install-and-configure-redis-on-ubuntu-16-04)
-
-Assuming you have Postgres installed you can create the database:
-
-`createdb hourglass`
-
-Now run:
-
-```sh
-./manage.py syncdb
-./manage.py initgroups
-```
-
-to set up the database. After that, you can load all of the data by running:
-
-```sh
-./manage.py load_data
-./manage.py load_s70
-```
-
-From there, you're just a hop, skip and a jump away from your own dev server:
-
-```sh
-./manage.py runserver
-```
-
-In another terminal, you will also need to run `gulp` to watch and rebuild static assets.
-All the static assets (SASS for CSS and ES6 JavaScript) are located in the [`frontend/source/`](frontend/source/) directory. Outputs from the gulp build are placed in `frontend/static/frontend/built/`. Examine [gulpfile.js](gulpfile.js) for details of our gulp asset pipeline.
-
-Note that if you are using our [Docker setup](#using-docker-optional), running gulp will be handled for you.
-
-```sh
-npm run gulp
-```
-
-If you just want to build the assets once without watching for changes, run
-
-```sh
-npm run gulp -- build
-```
-
-Also, in yet another terminal, you will want to run
-`python manage.py rqworker` to process all the tasks in the task queue.
-
-If you are managing https://calc.gsa.gov or any other cloud.gov-based deployment, see [`deploy.md`][].
-
-## Testing
-
-CALC provides a custom Django management command to run all linters and tests:
-
-```sh
-python manage.py ultratest
-```
-
-### Unit Tests
-To run just unit tests:
-
-```sh
-py.test
-```
-
-For more information on running only specific tests, see
-[`py.test` Usage and Invocations][pytest].
-
-### Browser tests via Selenium
-
-By default, CALC's browser-based tests will run via PhantomJS. This
-is nice because it requires no configuration (aside from installing
-PhantomJS, if you're not using the Docker setup).
-
-However, it might also be preferable to run the browser-based tests in
-a real-world browser. This can be done via Selenium/WebDriver. The
-trade-off is that this requires configuration.
-
-For details on how to do this, see [`selenium.md`](selenium.md).
-
-### Security Scans
-
-We use [bandit](https://github.com/openstack/bandit) for security-related static analysis.
-
-To run bandit:
-
-```sh
-bandit -r .
-```
-
-bandit's configuration is in the [.bandit](/.bandit) file.
-
-## Using Docker (optional)
-
-A Docker setup potentially makes development and deployment easier.
-
-To use it, install [Docker][] and [Docker Compose][] and read the
-[18F Docker guide][] if you haven't already.
-
-Then run:
-
-```sh
-cp .env.sample .env
-ln -sf docker-compose.local.yml docker-compose.override.yml
-docker-compose build
-docker-compose run app python manage.py syncdb
-docker-compose run app python manage.py initgroups
-```
-
-You can optionally load some data into your dockerized database with:
-
-```sh
-docker-compose run app python manage.py load_data
-docker-compose run app python manage.py load_s70
-```
-
-Once the above commands are successful, run:
-
-```sh
-docker-compose up
-```
-
-This will start up all required servers in containers and output their
-log information to stdout. You should be able to visit http://localhost:8000/
-directly to access the site.
-
-### Changing the exposed port
-
-If you don't want to serve your app on port 8000, you can change
-the value of `DOCKER_EXPOSED_PORT` in your `.env` file.
-
-### Accessing the app container
-
-You'll likely want to run `manage.py` or `py.test` to do other things at
-some point. To do this, it's probably easiest to run:
-
-```sh
-docker-compose run app bash
-```
-
-This will run an interactive bash session inside the main app container.
-In this container, the `/calc` directory is mapped to the root of
-the repository on your host; you can run `manage.py` or `py.test` from there.
-
-Note that if you don't have Django installed on your host system, you
-can just run `python manage.py` directly from outside the container--the
-`manage.py` script has been modified to run itself in a Docker container
-if it detects that Django isn't installed.
-
-### Debugging Python
-CALC's `requirements-dev.txt` file will install [`ipdb`](https://pypi.python.org/pypi/ipdb). 
-
-To drop into an interactive debugging section, add `import ipdb; ipdb.set_trace()` on the line above the point you want to start your debugging session. Then run Docker using the `service-ports` option: `docker-compose run --service-ports app`. Your interactive debugging session should start in your terminal when you reload the page.
-
-Here's a [handy list](https://www.safaribooksonline.com/blog/2014/11/18/intro-python-debugger/) of `ipdb` commands.
-
-If you prefer a different debugger, you can add it to your local `requirements-dev.txt`. Build the Docker containers again and then run the `--service-ports` command listed above.
-
-### Updating the containers
-
-All the project's dependencies, such as those mentioned in `requirements.txt`,
-are contained in Docker container images.  Whenever these dependencies change,
-you'll want to re-run `docker-compose build` to rebuild the containers.
-
-### Reading email
-
-In the development Docker configuration, we use a container with
-[MailCatcher][] to make it easy to read the emails sent by the app. You
-can view it at port 1080 of your Docker host.
-
-[MailCatcher]: https://mailcatcher.me/
-
-### Deploying to cloud environments
-
-The Docker setup can also be used to deploy to cloud environments.
-
-To do this, you'll first need to
-[configure Docker Machine for the cloud][docker-machine-cloud],
-which involves provisioning a host on a cloud provider and setting up
-your local environment to make Docker's command-line tools use that
-host. For example, to do this on Amazon EC2, you might use:
-
-```
-docker-machine create aws16 --driver=amazonec2 --amazonec2-instance-type=t2.large
-```
-
-Also, unlike local development, cloud deploys don't support an
-`.env` file. So you'll want to create a custom
-`docker-compose.override.yml` file that defines the app's
-environment variables:
-
-```yaml
-app:
-  environment:
-    - DEBUG=yup
-rq_worker:
-  environment:
-    - DEBUG=yup
-rq_scheduler:
-  environment:
-    - DEBUG=yup
-```
-=======
 ## Documentation
->>>>>>> f383147e
 
 All of CALC's developer documentation is in the [docs](docs/) directory.
 To get started, you'll probably want to start with either the
