/* global event */

import * as querystring from 'querystring';
import classNames from 'classnames';
import { format } from 'd3-format';
import { csvFormatRows, csvParseRows } from 'd3-dsv';

export const formatCommas = format(',');
export const formatPrice = format(',.0f');
export const formatPriceWithCents = format(',.02f');
export const formatFriendlyPrice = (price) => {
  if (Math.floor(price) === price) {
    return formatPrice(price);
  }
  return formatPriceWithCents(price);
};

const KEY_ENTER = 13;
const KEY_SPACE = 32;

export function handleEnter(cb) {
  return (event) => {
    if (event.keyCode === KEY_ENTER) {
      event.preventDefault();
      cb(event);
    }
  };
}

export function handleEnterOrSpace(cb) {
  return (event) => {
    if (event.keyCode === KEY_ENTER || event.keyCode === KEY_SPACE) {
      event.preventDefault();
      cb(event);
    }
  };
}

export function autobind(self, names) {
  const target = self;

  names.forEach((name) => {
    target[name] = target[name].bind(target);
  });
}

export function templatize(str, undef) {
  const undefFunc = () => undef;
  return d => str.replace(/{(\w+)}/g, (_, key) => d[key] || undefFunc.call(d, key));
}

export function parsePrice(value, defaultValue = 0) {
  let floatValue = parseFloat(value);

  if (isNaN(floatValue) || floatValue < 0) {
    floatValue = defaultValue;
  }

  return floatValue;
}

export function filterActive(isActive, otherClasses = '') {
  return classNames(isActive ? 'filter_active' : '', otherClasses);
}

export function getLastCommaSeparatedTerm(term) {
  const pieces = term.split(/\s*,\s*/);
  return pieces[pieces.length - 1];
}

export function stripTrailingComma(str) {
  // Removes trailing comma and whitespace from given string
  return str.replace(/,\s*$/, '');
}

<<<<<<< HEAD
export function queryStringToValuesArray(query) {
  if (!query || query.trim().length === 0) {
    return null;
  }
  const values = csvParseRows(query)[0]
    .map(s => ({ name: s.trim() }))
    .filter(v => v.name.length !== 0);

  return values.length ? values : null;
}

export function valuesArrayToQueryString(values) {
  if (!values) {
    return '';
  }
  const names = values
    .map(v => v.name)
    .filter(n => !!n);
  return csvFormatRows([names]);
=======
export function parseQueryString(str) {
  const qsObj = querystring.parse(str);

  // querystring.parse will create array values if a querystring param name
  // is repeated. We'll just take the first value of any such array.
  Object.keys(qsObj).forEach((key) => {
    const val = qsObj[key];
    if (Array.isArray(val)) {
      qsObj[key] = val[0];
    }
  });

  return qsObj;
>>>>>>> bd0780be
}<|MERGE_RESOLUTION|>--- conflicted
+++ resolved
@@ -73,7 +73,6 @@
   return str.replace(/,\s*$/, '');
 }
 
-<<<<<<< HEAD
 export function queryStringToValuesArray(query) {
   if (!query || query.trim().length === 0) {
     return null;
@@ -93,19 +92,4 @@
     .map(v => v.name)
     .filter(n => !!n);
   return csvFormatRows([names]);
-=======
-export function parseQueryString(str) {
-  const qsObj = querystring.parse(str);
-
-  // querystring.parse will create array values if a querystring param name
-  // is repeated. We'll just take the first value of any such array.
-  Object.keys(qsObj).forEach((key) => {
-    const val = qsObj[key];
-    if (Array.isArray(val)) {
-      qsObj[key] = val[0];
-    }
-  });
-
-  return qsObj;
->>>>>>> bd0780be
 }