--- conflicted
+++ resolved
@@ -13,18 +13,10 @@
   const defaultMsg = 'Any contracting vehicle';
 
   return (
-<<<<<<< HEAD
     <div className="filter--schedule">
-      <label htmlFor={id} className="usa-sr-only">Select a contract vehicle:</label>
-=======
-    <div className="filter filter-schedule">
-      <label htmlFor={id}>
-SIN / Schedule:
+      <label htmlFor={id} className="usa-sr-only">
+        Select a contract vehicle:
       </label>
-      <a href="/about#schedules" className="filter-more-info">
-        What&apos;s this?
-      </a>
->>>>>>> bcc691e6
       <select
         id={id}
         name="schedule"
