--- conflicted
+++ resolved
@@ -6,23 +6,14 @@
   if (error) {
     return (
       <div className="usa-alert usa-alert-error" role="alert">
-<<<<<<< HEAD
         <h4>Oops!</h4>
         <p>Error loading component. Try refreshing the page.</p>
-=======
-        <h3>
-Oops!
-        </h3>
-        <p>
-Error loading component. Try refreshing the page.
-        </p>
       </div>
     );
   } if (pastDelay) {
     return (
       <div>
-Loading...
->>>>>>> 0dd1bd5d
+        Loading...
       </div>
     );
   }
