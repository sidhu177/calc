const hourglass = require('../common/hourglass');

/* eslint-disable */
var test = QUnit.test,
    module = QUnit.module;

module("hourglass");

<<<<<<< HEAD
test("getLastCommaSeparatedTerm()", function(assert) {
  var get = hourglass.getLastCommaSeparatedTerm;

  assert.equal(get("foo"), "foo");
  assert.equal(get("foo,bar"), "bar");
  assert.equal(get("foo, bar"), "bar");
  assert.equal(get("foo , bar"), "bar");
  assert.equal(get("foo bar"), "foo bar");
=======
test("extend()", function(assert) {
  var extend = hourglass.extend;
  assert.deepEqual(
    extend({}, null),
    {},
    "handles nulls gracefully");
  assert.deepEqual(
    extend({foo: "bar"}, {baz: "qux"}),
    {foo: "bar", baz: "qux"},
    "extends one object with another's keys");
  assert.deepEqual(
    extend({foo: "bar"}, {baz: "qux"}, {quux: "quuux"}),
    {foo: "bar", baz: "qux", quux: "quuux"},
    "extends one object with two objects' keys");
});

module("hourglass.qs");

test("parse()", function(assert) {
  var parse = hourglass.qs.parse;
  assert.deepEqual(
    parse("foo=bar"),
    {foo: "bar"},
    "parses a single value without ? prefix");
  assert.deepEqual(
    parse("?foo=bar"),
    {foo: "bar"},
    "parses a single value with ? prefix");
  assert.deepEqual(
    parse("?foo=bar&baz=qux"),
    {foo: "bar", baz: "qux"},
    "parses two values");
  assert.deepEqual(
    parse("?foo"),
    {foo: true},
    "parses empty values as true");
  assert.deepEqual(
    parse("?foo=true&bar=false"),
    {foo: true, bar: false},
    "parses boolean values");
  assert.deepEqual(
    parse("?foo=foo+bar"),
    {foo: "foo bar"},
    "parses '+' as space");
  assert.deepEqual(
    parse("?foo=foo%20bar"),
    {foo: "foo bar"},
    "parses '%20' as spaces");
  assert.deepEqual(
    parse("?foo=<abc>"),
    {foo: "abc"},
    "sanitizes values");
  assert.deepEqual(
    parse("?foo=%3Cabc%3E"),
    {foo: "abc"},
    "sanitizes escaped values");
});

test("coerce()", function(assert) {
  var coerce = hourglass.qs.coerce;
  assert.deepEqual(
    coerce({foo: "bar"}),
    {foo: "bar"},
    "passes through objects");
  assert.deepEqual(
    coerce("foo=bar"),
    {foo: "bar"},
    "parses strings");
  assert.deepEqual(
    coerce(null),
    {},
    "turns falsy values into objects");
});

test("merge()", function(assert) {
  var merge = hourglass.qs.merge;
  assert.deepEqual(
    merge("foo=bar", {baz: "qux"}),
    {foo: "bar", baz: "qux"},
    "merges a string with an object");
  assert.deepEqual(
    merge("foo=bar", "?baz=qux"),
    {foo: "bar", baz: "qux"},
    "merges an object with a string");
>>>>>>> 57570796
});

module("hourglass.API");

test("API()", function(assert) {
  assert.equal(new hourglass.API("/").path, "/", "sets the path properly");
});

test("#url()", function(assert) {
  var api = new hourglass.API("/api/");
  assert.equal(api.url("foo"), "/api/foo", "appends a URI to the path");
  assert.equal(api.url("/foo"), "/api/foo", "strips out superfluous path delimiters");
});

// test node-style callbacks
test("#get()", function(assert) {
  var api = new hourglass.API();

  var done1 = assert.async();
  api.get("rates", function(error, data) {
    if (error) throw error.statusText;
    assert.ok(data, "got data from rates endpoint");
    done1();
  });

  var done2 = assert.async();
  api.get("should-not-exist", function(error, data) {
    assert.ok(error, "got error for non-existent URI");
    done2();
  });

  var done3 = assert.async();
  api.get({uri: "rates", data: {q: "engineer"}}, function(error, data) {
    if (error) throw error.statusText;
    assert.ok(data, "got data from rates endpoint with data");
    done3();
  });
});
/* eslint-enable */<|MERGE_RESOLUTION|>--- conflicted
+++ resolved
@@ -3,105 +3,6 @@
 /* eslint-disable */
 var test = QUnit.test,
     module = QUnit.module;
-
-module("hourglass");
-
-<<<<<<< HEAD
-test("getLastCommaSeparatedTerm()", function(assert) {
-  var get = hourglass.getLastCommaSeparatedTerm;
-
-  assert.equal(get("foo"), "foo");
-  assert.equal(get("foo,bar"), "bar");
-  assert.equal(get("foo, bar"), "bar");
-  assert.equal(get("foo , bar"), "bar");
-  assert.equal(get("foo bar"), "foo bar");
-=======
-test("extend()", function(assert) {
-  var extend = hourglass.extend;
-  assert.deepEqual(
-    extend({}, null),
-    {},
-    "handles nulls gracefully");
-  assert.deepEqual(
-    extend({foo: "bar"}, {baz: "qux"}),
-    {foo: "bar", baz: "qux"},
-    "extends one object with another's keys");
-  assert.deepEqual(
-    extend({foo: "bar"}, {baz: "qux"}, {quux: "quuux"}),
-    {foo: "bar", baz: "qux", quux: "quuux"},
-    "extends one object with two objects' keys");
-});
-
-module("hourglass.qs");
-
-test("parse()", function(assert) {
-  var parse = hourglass.qs.parse;
-  assert.deepEqual(
-    parse("foo=bar"),
-    {foo: "bar"},
-    "parses a single value without ? prefix");
-  assert.deepEqual(
-    parse("?foo=bar"),
-    {foo: "bar"},
-    "parses a single value with ? prefix");
-  assert.deepEqual(
-    parse("?foo=bar&baz=qux"),
-    {foo: "bar", baz: "qux"},
-    "parses two values");
-  assert.deepEqual(
-    parse("?foo"),
-    {foo: true},
-    "parses empty values as true");
-  assert.deepEqual(
-    parse("?foo=true&bar=false"),
-    {foo: true, bar: false},
-    "parses boolean values");
-  assert.deepEqual(
-    parse("?foo=foo+bar"),
-    {foo: "foo bar"},
-    "parses '+' as space");
-  assert.deepEqual(
-    parse("?foo=foo%20bar"),
-    {foo: "foo bar"},
-    "parses '%20' as spaces");
-  assert.deepEqual(
-    parse("?foo=<abc>"),
-    {foo: "abc"},
-    "sanitizes values");
-  assert.deepEqual(
-    parse("?foo=%3Cabc%3E"),
-    {foo: "abc"},
-    "sanitizes escaped values");
-});
-
-test("coerce()", function(assert) {
-  var coerce = hourglass.qs.coerce;
-  assert.deepEqual(
-    coerce({foo: "bar"}),
-    {foo: "bar"},
-    "passes through objects");
-  assert.deepEqual(
-    coerce("foo=bar"),
-    {foo: "bar"},
-    "parses strings");
-  assert.deepEqual(
-    coerce(null),
-    {},
-    "turns falsy values into objects");
-});
-
-test("merge()", function(assert) {
-  var merge = hourglass.qs.merge;
-  assert.deepEqual(
-    merge("foo=bar", {baz: "qux"}),
-    {foo: "bar", baz: "qux"},
-    "merges a string with an object");
-  assert.deepEqual(
-    merge("foo=bar", "?baz=qux"),
-    {foo: "bar", baz: "qux"},
-    "merges an object with a string");
->>>>>>> 57570796
-});
 
 module("hourglass.API");
 
