// Styles specifically for our styleguide.

@import 'base/variables';
@import 'components/sidenav';
@import 'components/swatch';

.styleguide-toc {
  background-color: #f0f0f0;
  padding: 1em 2.5em;
  li:last-child {
    margin-bottom: 0;
  }
}

h3.styleguide-section {
  border-bottom: 1px solid lightgray;
  position: sticky;
  top: 0;
  background: white;
  z-index: 100;
}

.styleguide-section {
  &:hover a {
    opacity: 1;
  }
  a {
    color: lightgray;
    text-decoration: none;
    margin-left: -0.8em;
    padding-right: 2px;
    display: inline-block;
    opacity: 0;
    transition: opacity 0.25s;
    &:before {
      content: '#';
    }
  }
}

.styleguide-example {
  border: 1px solid lightgray;
  margin-bottom: 2.5rem;
  .rendering {
    padding: 1em 2.5em;
    .example-heading {
      font-size: 1em;
      text-transform: uppercase;
      font-weight: bold;
      color: gray;
      letter-spacing: 1px;
    }
  }
  a[target="_blank"] {
    display: inline-block;
    padding-left: 1em;
    min-height: 1em;
    background-image: url('../../images/icon-external-link.svg');
    background-size: 1em;
    background-repeat: no-repeat;
  }
  .example-heading a[target="_blank"] {
    float: right;
  }
  :not(pre) > code[class*="language-"] {
  	background-color: #f5f8fa; /* $color-gray-lightest */
  }
  pre[class*="language-"] {
  	background-color: #f5f8fa; /* $color-gray-lightest */
  }
  .language-css .token.string,
  .style .token.string {
    color: #a67f59; /* TODO: revisit this color */
    background: hsla(0, 0%, 100%, .5);
  }
  .token {
  	color: #021014; /* $color-black */
    &.comment,
    &.prolog,
    &.doctype,
    &.cdata {
  	   color: #7da1b0; /* $color-gray-medium */
    }
    &.punctuation {
    	color: #7da1b0; /* $color-gray-medium */
    }
    &.property,
    &.tag,
    &.boolean,
    &.number,
    &.constant,
    &.symbol,
    &.deleted {
    	color: #981b1e; /* $color-red-darkest */
    }
    &.selector,
    &.attr-name,
    &.string,
    &.char,
    &.builtin,
    &.inserted {
    	color: #61701c; /* $color-green-darkest */
    }
    &.operator,
    &.entity,
    &.url {
      color: #a67f59; /* TODO: revisit this color */
      background: hsla(0, 0%, 100%, .5);
    }
    &.atrule,
    &.attr-value,
    &.keyword {
    	color: #0b6199; /* $color-blue-dark */
    }
    &.function {
    	color: #DD4A68; /* TODO: revisit this color */
    }
    &.regex,
    &.important,
    &.variable {
    	color: #e90; /* TODO: revisit this color */
    }
  }
}

<<<<<<< HEAD
=======
/* Prism overrides */
.styleguide-example .token.property,
.styleguide-example .token.tag,
.styleguide-example .token.boolean,
.styleguide-example .token.number,
.styleguide-example .token.constant,
.styleguide-example .token.symbol,
.styleguide-example .token.deleted {
  color: #bc1630;
}
>>>>>>> 4daeaa40

/* This selector looks weird because we're waging a war on
 * two fronts between CodeClimate's CSS linter and
 * Prism's default CSS. */
html .styleguide-example pre {
  margin: 0;
}

.styleguide-example pre > code {
  padding: 0;
  margin: 0;
  border: none;
}

code > a {
  text-decoration: none;
  &:hover {
    text-decoration: underline;
  }
}

/* http://www.jimmyscode.com/css-styling-for-kbd-tags/ */
kbd {
  padding:0.1em 0.6em;
  border:1px solid #ccc;
  font-size:11px;
  font-family:Arial,Helvetica,sans-serif;
  background-color:#f7f7f7;
  color:#333;
  -moz-box-shadow:0 1px 0px rgba(0, 0, 0, 0.2),0 0 0 2px #ffffff inset;
  -webkit-box-shadow:0 1px 0px rgba(0, 0, 0, 0.2),0 0 0 2px #ffffff inset;
  box-shadow:0 1px 0px rgba(0, 0, 0, 0.2),0 0 0 2px #ffffff inset;
  -moz-border-radius:3px;
  -webkit-border-radius:3px;
  border-radius:3px;
  display:inline-block;
  margin:0 0.1em;
  text-shadow:0 1px 0 #fff;
  line-height:1.4;
  white-space:nowrap;
}

.fullpage-example-wrapper {
  height: 475px;
  overflow: hidden;
}

.fullpage-example {
  width: 132.5%;
  transform: scale(0.75);
  transform-origin: 0 0;
  height: 600px;
  border: 1px solid gray;
}<|MERGE_RESOLUTION|>--- conflicted
+++ resolved
@@ -62,6 +62,7 @@
   .example-heading a[target="_blank"] {
     float: right;
   }
+  // Prism overrides for making code samples use our colors
   :not(pre) > code[class*="language-"] {
   	background-color: #f5f8fa; /* $color-gray-lightest */
   }
@@ -123,20 +124,6 @@
   }
 }
 
-<<<<<<< HEAD
-=======
-/* Prism overrides */
-.styleguide-example .token.property,
-.styleguide-example .token.tag,
-.styleguide-example .token.boolean,
-.styleguide-example .token.number,
-.styleguide-example .token.constant,
-.styleguide-example .token.symbol,
-.styleguide-example .token.deleted {
-  color: #bc1630;
-}
->>>>>>> 4daeaa40
-
 /* This selector looks weird because we're waging a war on
  * two fronts between CodeClimate's CSS linter and
  * Prism's default CSS. */
