// These styles create the row of buttons on the bottom of each data capture page.

@import '../base/variables';

.form-button-row {
  position: relative;
  margin-top: 4rem;
  text-align: right;
  &.align-left {
    text-align: left;
  }
  &.align-center {
    text-align: center;
  }

  .button-previous {
    float: left;
  }
  button,
  button[type="submit"],
  .usa-button,
  .usa-button-primary {
    display: inline-block;
<<<<<<< HEAD
=======
    margin: 0 2em 0 0;
    &:last-of-type {
      margin-right: 0;
    }
  }

  .download-group {
    float: left;
    text-align: left;

    .ghost-button {
    margin: 0 .3rem 0 -.75rem; // Negative margin to properly align ghost button
    }
>>>>>>> 859b6767
  }

  .submit-group {
    display: inline-block;

    button,
    .usa-button {
      margin: 0;
    }
  }

  .submit-label {
    display: block;
    float: left;
    height: 38px;
    color: $color-gray-medium;
    margin-right: $space-2x;
    max-width: 130px; // hacky magic number
    font-size: $small-font-size;
    line-height: $small-line-height;
  }
}<|MERGE_RESOLUTION|>--- conflicted
+++ resolved
@@ -21,8 +21,6 @@
   .usa-button,
   .usa-button-primary {
     display: inline-block;
-<<<<<<< HEAD
-=======
     margin: 0 2em 0 0;
     &:last-of-type {
       margin-right: 0;
@@ -36,7 +34,6 @@
     .ghost-button {
     margin: 0 .3rem 0 -.75rem; // Negative margin to properly align ghost button
     }
->>>>>>> 859b6767
   }
 
   .submit-group {
