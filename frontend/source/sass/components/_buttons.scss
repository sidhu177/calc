--- conflicted
+++ resolved
@@ -54,11 +54,7 @@
     box-shadow: none;
   }
   &:active {
-<<<<<<< HEAD
     background-color: $color-gray-lighter;
-=======
-    background-color: $color-gray-light;
->>>>>>> 126a8513
     box-shadow: none;
   }
 }
