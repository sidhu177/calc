@import '../base/variables';

a.button:hover {
  color: $color-white;
}

button,
.usa-button,
.usa-button-primary,
.usa-button:visited,
[type="submit"],
[type="reset"],
[type="button"],
[type="image"]{
  // WDS override
  margin-bottom: 0;
  margin-top: 0;
  font-size: $medium-font-size;
  font-weight: $font-weight-bold;

  // Stand-in for deprecated WDS style that we need
  &.usa-button.usa-button-secondary {
    background-color: $color-white;
    border: 2px solid $color-blue-darker;
    color: $color-blue-darker;
    &:hover,
    &.usa-button.usa-button-hover {
      background-color: $color-gray-lightest;
      border-color: $color-blue-darkest;
      color: $color-blue-darkest;
    }
  }

  &.button-small_white {
    background-color: $color-white;
    border-radius: $border-radius;
    color: $color-base;

    &:hover,
    &.button-hover {
      background-color: $color-gray-lightest;
    }
  }
}

.usa-button.reset,
input[type="reset"] {
  padding-top: 0.9rem;
  padding-bottom: 0.9rem; //compensates for the 1px border
}

// The WDS used to style secondary buttons in the secondary color,
// but now styles them as outlines. Use the old style.
.usa-button.usa-button-secondary,
a.usa-button.usa-button-secondary,
a:visited.usa-button.usa-button-secondary,
button.usa-button-secondary,
input.usa-button-secondary[type="submit"],
input.usa-button-secondary[type="reset"],
input.usa-button-secondary[type="button"] {
  background-color: $color-white;
  color: $color-base;
  box-shadow: none;
  &:hover {
    color: $color-base;
    background-color: $color-green;
    box-shadow: none;
  }
}

// Stand-in for deprecated WDS style that we need
button.usa-button-link,
input.usa-button-link[type="submit"],
input.usa-button-link[type="reset"],
input.usa-button-link[type="button"] {
  background-color: transparent;
  border: none;
  padding-top: 0;
  padding-bottom: 0;
  text-transform: none;
  text-decoration: underline;
  color: $color-blue-darker;
  font-size: inherit;
  font-weight: inherit;
  letter-spacing: inherit;
  -webkit-appearance: none;
     -moz-appearance: none;
          appearance: none;

  &:hover,
  &.usa-button-hover {
    color: $color-blue-darkest;
    background-color: transparent;
  }

  &:focus,
  &.usa-button-focus {
    color: $color-blue-darkest;
  }

  &:active,
  &.usa-button-active {
<<<<<<< HEAD
    color: $color-primary-darker;
    background-color: transparent;
=======
    color: $color-blue-darkest;
>>>>>>> f35d84d7
  }
}

.usa-button.usa-button-disabled {
  background-color: $color-gray-lighter;
  color: $color-gray-medium;
  cursor: default;
  &:hover {
    color: $color-gray-medium;
  }
}

.button-green {
  background-color: $color-green-bright;
  color: $color-base;
  box-shadow: none;
  &:hover {
    color: $color-base;
    background-color: $color-green;
    box-shadow: none;
  }
}<|MERGE_RESOLUTION|>--- conflicted
+++ resolved
@@ -100,12 +100,8 @@
 
   &:active,
   &.usa-button-active {
-<<<<<<< HEAD
     color: $color-primary-darker;
     background-color: transparent;
-=======
-    color: $color-blue-darkest;
->>>>>>> f35d84d7
   }
 }
 
