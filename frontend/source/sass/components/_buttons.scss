--- conflicted
+++ resolved
@@ -34,13 +34,8 @@
 
   &.button-footer {
     background-color: $color-white;
-<<<<<<< HEAD
-    border-radius: 4px;
+    border-radius: $border-radius;
     color: $color-white;
-=======
-    border-radius: $border-radius;
-    color: $color-gray-medium-dark;
->>>>>>> 1a6fcc62
 
     &:hover,
     &.button-hover {
