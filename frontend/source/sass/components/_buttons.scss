@import '../base/variables';

a.button:hover {
  color: $color-white;
}

button,
.usa-button,
.usa-button-primary,
.usa-button:visited,
[type="submit"],
[type="reset"],
[type="button"],
[type="image"]{
  // WDS override
  margin-bottom: 0;
  margin-top: 0;
  font-size: $medium-font-size;
  font-weight: $font-weight-bold;

  // Stand-in for deprecated WDS style that we need
  &.usa-button.usa-button-outline {
    background-color: $color-white;
    border: 2px solid $color-gray;
    color: $color-gray;
    &:hover,
    &.usa-button.usa-button-hover {
      border-color: $color-gray-dark;
      color: $color-gray-dark;
    }
  }

  &.button-footer {
    background-color: $color-white;
    border-radius: $border-radius;
    color: $color-gray-medium;

    &:hover,
    &.button-hover {
      background-color: $color-gray-lighter;
      color: $color-gray-dark;
    }
  }
}

.usa-button.reset,
input[type="reset"] {
  padding-top: 0.9rem;
  padding-bottom: 0.9rem; //compensates for the 1px border
}

// The WDS used to style secondary buttons in the secondary color,
// but now styles them as outlines. Use the old style.
.usa-button.usa-button-secondary,
a.usa-button.usa-button-secondary,
a:visited.usa-button.usa-button-secondary,
button.usa-button-secondary,
input.usa-button-secondary[type="submit"],
input.usa-button-secondary[type="reset"],
input.usa-button-secondary[type="button"] {
  background-color: $color-green-bright;
  color: $color-base;
  box-shadow: none;
  &:hover {
    color: $color-base;
    background-color: $color-green;
    box-shadow: none;
  }
}

// Stand-in for deprecated WDS style that we need
button.usa-button-link,
input.usa-button-link[type="submit"],
input.usa-button-link[type="reset"],
input.usa-button-link[type="button"] {
  background-color: transparent;
  border: none;
  padding-top: 0;
  padding-bottom: 0;
  text-transform: none;
  text-decoration: underline;
  color: $color-primary;
  font-size: inherit;
  font-weight: inherit;
  letter-spacing: inherit;
  -webkit-appearance: none;
     -moz-appearance: none;
          appearance: none;

  &:hover,
  &.usa-button-hover {
    color: $color-primary-darker;
    background-color: transparent;
  }

  &:focus,
  &.usa-button-focus {
    color: $color-primary-darker;
  }

  &:active,
  &.usa-button-active {
    color: $color-primary-darker;
  }
}

.usa-button.usa-button-disabled {
  background-color: $color-gray-lighter;
  color: $color-gray-medium;
  cursor: default;
  &:hover {
    color: $color-gray-medium;
  }
<<<<<<< HEAD
}

.usa-button.usa-button-disabled,
button.usa-button-disabled,
input.usa-button-disabled[type="submit"],
input.usa-button-disabled[type="reset"],
input.usa-button-disabled[type="button"] {
  &:focus {
    outline: 1px dotted $color-gray;
  }
=======
>>>>>>> 7595e145
}<|MERGE_RESOLUTION|>--- conflicted
+++ resolved
@@ -111,17 +111,4 @@
   &:hover {
     color: $color-gray-medium;
   }
-<<<<<<< HEAD
-}
-
-.usa-button.usa-button-disabled,
-button.usa-button-disabled,
-input.usa-button-disabled[type="submit"],
-input.usa-button-disabled[type="reset"],
-input.usa-button-disabled[type="button"] {
-  &:focus {
-    outline: 1px dotted $color-gray;
-  }
-=======
->>>>>>> 7595e145
 }