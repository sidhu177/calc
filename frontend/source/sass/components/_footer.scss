--- conflicted
+++ resolved
@@ -1,15 +1,12 @@
 @import '../base/variables';
 
 footer {
-<<<<<<< HEAD
-=======
   background: #cddc86; //add a variable for this
   background-image: url(../../images/background-footer.svg);
   background-size: 100%;
   background-repeat: no-repeat;
   border-top: 4px solid $color-white;
   padding-bottom: $space-4x; //to create "stacked" look
->>>>>>> ec872c8e
   padding: 4rem 0 4rem 0;
 
   a {
