--- conflicted
+++ resolved
@@ -10,13 +10,8 @@
     <script src="{% static 'frontend/js/vendor/aight.v2.min.js' %}"></script>
     <script src="{% static 'frontend/js/vendor/history.min.js' %}"></script>
     <![endif]-->
-<<<<<<< HEAD
+
     {% include 'frontend/safe_mode/script_tag.html' %}
-    {% if not is_safe_mode_enabled %}
-    <script>(function(e,t,n){var r=e.querySelectorAll("html")[0];r.className=r.className.replace(/(^|\s)no-js(\s|$)/,"$1js$2")})(document,window,0);</script>
-    {% endif %}
-=======
->>>>>>> 7d92ec6b
     <link rel="stylesheet" href="{% static 'frontend/built/style/main.min.css' %}"/>
 
     <![if gt IE 8]>
