  <nav class="row">
    <ul>
      <li><a href="{% url 'index' %}">Explore data</a></li>
<<<<<<< HEAD
      <li{% if current_selected_tab == 'analyze_price_data'%} class="selected"{% endif %}><a href="{% url 'data_capture:analyze_step_1' %}">Analyze prices</a></li>
      {% if user.is_staff %}
      <li><a href="{% url 'admin:index' %}">Admin</a></li>
      {% endif %}
=======
>>>>>>> cf79697a
      {% if perms.data_capture.add_submittedpricelist %}
      <li{% if current_selected_tab == 'upload_price_data'%} class="selected"{% endif %}><a href="{% url 'data_capture:step_1' %}">Add price data</a></li>
      {% endif %}
      <li{% if current_selected_tab == 'about'%} class="selected"{% endif %}><a href="{% url 'about' %}">About CALC</a></li>
    </ul>
  </nav><|MERGE_RESOLUTION|>--- conflicted
+++ resolved
@@ -1,13 +1,6 @@
   <nav class="row">
     <ul>
       <li><a href="{% url 'index' %}">Explore data</a></li>
-<<<<<<< HEAD
-      <li{% if current_selected_tab == 'analyze_price_data'%} class="selected"{% endif %}><a href="{% url 'data_capture:analyze_step_1' %}">Analyze prices</a></li>
-      {% if user.is_staff %}
-      <li><a href="{% url 'admin:index' %}">Admin</a></li>
-      {% endif %}
-=======
->>>>>>> cf79697a
       {% if perms.data_capture.add_submittedpricelist %}
       <li{% if current_selected_tab == 'upload_price_data'%} class="selected"{% endif %}><a href="{% url 'data_capture:step_1' %}">Add price data</a></li>
       {% endif %}
