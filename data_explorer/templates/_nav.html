--- conflicted
+++ resolved
@@ -1,21 +1,7 @@
   <nav class="row">
-<<<<<<< HEAD
-    <div class="columns twelve">
-      <ul>
-        <li><a href="{% url 'index' %}">Explore data</a></li>
-        <li{% if current_selected_tab == 'analyze_price_data'%} class="selected"{% endif %}><a href="{% url 'data_capture:analyze_step_1' %}">Analyze a price list</a></li>
-        {% if user.is_staff %}
-        <li><a href="{% url 'admin:index' %}">Site admin</a></li>
-        {% endif %}
-        {% if perms.data_capture.add_submittedpricelist %}
-        <li{% if current_selected_tab == 'upload_price_data'%} class="selected"{% endif %}><a href="{% url 'data_capture:step_1' %}">Add price data</a></li>
-        {% endif %}
-        <li{% if current_selected_tab == 'about'%} class="selected"{% endif %}><a href="{% url 'about' %}">About CALC</a></li>
-      </ul>
-    </div>
-=======
     <ul>
       <li><a href="{% url 'index' %}">Explore data</a></li>
+      <li{% if current_selected_tab == 'analyze_price_data'%} class="selected"{% endif %}><a href="{% url 'data_capture:analyze_step_1' %}">Analyze a price list</a></li>
       {% if user.is_staff %}
       <li><a href="{% url 'admin:index' %}">Site admin</a></li>
       {% endif %}
@@ -24,5 +10,4 @@
       {% endif %}
       <li{% if current_selected_tab == 'about'%} class="selected"{% endif %}><a href="{% url 'about' %}">About CALC</a></li>
     </ul>
->>>>>>> c837aafc
   </nav>