--- conflicted
+++ resolved
@@ -1,16 +1,4 @@
   <nav class="row">
-<<<<<<< HEAD
-    <div class="columns twelve">
-      <ul>
-        <li><a href="{% url 'index' %}">Explore data</a></li>
-        {% if user.is_staff %}
-        <li><a href="{% url 'admin:index' %}">Site admin</a></li>
-        {% endif %}
-        <li{% if current_selected_tab == 'upload_price_data'%} class="selected"{% endif %}><a href="{% if perms.data_capture.add_submittedpricelist %}{% url 'data_capture:step_1' %}{% else %}{% url 'data_capture:tutorial' %}{% endif %}">Add price data</a></li>
-        <li{% if current_selected_tab == 'about'%} class="selected"{% endif %}><a href="{% url 'about' %}">About CALC</a></li>
-      </ul>
-    </div>
-=======
     <ul>
       <li><a href="{% url 'index' %}">Explore data</a></li>
       {% if user.is_staff %}
@@ -21,5 +9,4 @@
       {% endif %}
       <li{% if current_selected_tab == 'about'%} class="selected"{% endif %}><a href="{% url 'about' %}">About CALC</a></li>
     </ul>
->>>>>>> 30057446
   </nav>