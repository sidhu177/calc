--- conflicted
+++ resolved
@@ -17,15 +17,10 @@
 - node --version
 install:
 - pip install -r requirements-dev.txt
-<<<<<<< HEAD
 - python -m nltk.downloader averaged_perceptron_tagger -d ./nltk_data
 - sudo mv nltk_data /usr/share/nltk_data
-- npm install -g gulp-cli
-- npm install
-=======
 - npm install -g gulp-cli yarn@0.21.3
 - yarn --pure-lockfile
->>>>>>> f1e178db
 script:
 - phantomjs --version
 - python manage.py ultratest flake8 eslint mypy
