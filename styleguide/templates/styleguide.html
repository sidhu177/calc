--- conflicted
+++ resolved
@@ -40,11 +40,6 @@
 </li>
     <li>Apply no style before its time.</li>
   </ol>
-
-  {% guide_section "Accessibility" %}
-  <p>
-  We think CALC should be usable by anyone (and as a federal website, it’s also the <a href="https://www.section508.gov/content/learn/laws-and-policies" target="_blank">law</a>). Therefore, we stick to the requirements laid down in the <a href ="https://accessibility.18f.gov/index.html"  target="_blank">18F accessibility guide</a>. Based upon the <a href="https://www.w3.org/TR/WCAG20/"  target="_blank">WCAG2.0 AA</a> standard, the guide includes pointers for such things as minimum <a href="https://accessibility.18f.gov/color/" target="_blank">color contrast</a> for text, <a href="https://accessibility.18f.gov/keyboard/" target="_blank">keyboard access</a>, <a href="https://accessibility.18f.gov/forms/" target="_blank">form creation</a>, and more. There’s also a handy <a href="https://accessibility.18f.gov/checklist/"  target="_blank">checklist</a> to help you ensure that any new content you create for CALC is fully accessible.
-  </p>
 
   {% guide_section "Typography" %}
 
@@ -71,20 +66,16 @@
   {% guide_section "Colors" %}
 
   <p>
-    Our color palette is grounded in a subtly gradated bluish gray, with shades of bright green for accent.
-  </p>
-
-  <p>
-    In order to ensure that text on the site is <a href="#accessibility">accessible</a> (as mandated by Section 508 of the Rehabilitation Act), all text must have a <strong>minimum contrast ratio of 4.5:1</strong> with its background color.
-  </p>
-
-  <p class="swatch__contrast-ok"> <strong>Colors with this symbol are okay to pair with white.</strong>
-  </p>
-  <p class="swatch__contrast-bad"> <strong>Do not pair with these colors with white.</strong>
-  </p>
-
-
-  <h3>Core palette</h3>
+    Our color palette is grounded in a subtly gradated bluish gray, with shades of bright green serving as accents.
+  </p>
+
+  <p class="swatch__key">
+    <span><strong>508 compliance with white:</strong></span>
+    <span class="swatch__contrast-ok">Sufficient contrast</span>
+    <span class="swatch__contrast-bad">Insufficient contrast</span>
+  </p>
+
+  <h3>Core</h3>
   <div class="row clearfix">
     <div class="swatch columns three">
       <div class="swatch__color color-black"></div>
@@ -92,7 +83,7 @@
         <p>$color-black</p>
         <p>$color-base</p>
         <p class="swatch__hex">#021014</p>
-        <p class="contrast-ok">OK with white</p>
+        <p class="contrast-ok">508</p>
       </div>
     </div>
     <div class="swatch columns three">
@@ -100,6 +91,7 @@
       <div class="label-mono">
         <p>$color-white</p>
         <p class="swatch__hex">#ffffff</p>
+        <p class="contrast-ok">508</p>
       </div>
     </div>
   </div>
@@ -109,7 +101,7 @@
       <div class="label-mono">
         <p>$color-gray-darkest</p>
         <p class="swatch__hex">#092d39</p>
-        <p class="contrast-ok">OK with white</p>
+        <p class="contrast-ok">508</p>
       </div>
     </div>
     <div class="swatch columns three">
@@ -117,7 +109,7 @@
       <div class="label-mono">
         <p>$color-gray-darker</p>
         <p class="swatch__hex">#2d4d59</p>
-        <p class="contrast-ok">OK with white</p>
+        <p class="contrast-ok">508</p>
       </div>
     </div>
     <div class="swatch columns three">
@@ -125,7 +117,7 @@
       <div class="label-mono">
         <p>$color-gray-dark</p>
         <p class="swatch__hex">#436a79</p>
-        <p class="contrast-ok">OK with white</p>
+        <p class="contrast-ok">508</p>
       </div>
     </div>
     <div class="swatch columns three">
@@ -133,7 +125,7 @@
       <div class="label-mono">
         <p>$color-gray</p>
         <p class="swatch__hex">#547d8c</p>
-        <p class="contrast-ok">OK with white</p>
+        <p class="contrast-ok">508</p>
       </div>
     </div>
   </div>
@@ -143,7 +135,7 @@
       <div class="label-mono">
         <p>$color-gray-medium</p>
         <p class="swatch__hex">#7da1b0</p>
-        <p class="contrast-bad">Insuff. contrast</p>
+        <p class="contrast-bad">508 fail</p>
       </div>
     </div>
     <div class="swatch columns three">
@@ -151,7 +143,7 @@
       <div class="label-mono">
         <p>$color-gray-light</p>
         <p class="swatch__hex">#c5d6de</p>
-        <p class="contrast-bad">Insuff. contrast</p>
+        <p class="contrast-bad">508 fail</p>
       </div>
     </div>
     <div class="swatch columns three">
@@ -159,7 +151,7 @@
       <div class="label-mono">
         <p>$color-gray-lighter</p>
         <p class="swatch__hex">#ebf1f5</p>
-        <p class="contrast-bad">Insuff. contrast</p>
+        <p class="contrast-bad">508 fail</p>
       </div>
     </div>
     <div class="swatch columns three">
@@ -167,7 +159,7 @@
       <div class="label-mono">
         <p>$color-gray-lightest</p>
         <p class="swatch__hex">#f2f7fa</p>
-        <p class="contrast-bad">Insuff. contrast</p>
+        <p class="contrast-bad">508 fail</p>
       </div>
     </div>
   </div>
@@ -177,7 +169,7 @@
       <div class="label-mono">
         <p>$color-green-darkest</p>
         <p class="swatch__hex">#61701c</p>
-        <p class="contrast-ok">OK with white</p>
+        <p class="contrast-ok">508</p>
       </div>
     </div>
     <div class="swatch columns three">
@@ -185,7 +177,7 @@
       <div class="label-mono">
         <p>$color-green-dark</p>
         <p class="swatch__hex">#a0ad64</p>
-        <p class="contrast-bad">Insuff. contrast</p>
+        <p class="contrast-bad">508 fail</p>
       </div>
     </div>
     <div class="swatch columns three">
@@ -193,7 +185,7 @@
       <div class="label-mono">
         <p>$color-green</p>
         <p class="swatch__hex">#bbcb70</p>
-        <p class="contrast-bad">Insuff. contrast</p>
+        <p class="contrast-bad">508 fail</p>
       </div>
     </div>
     <div class="swatch columns three">
@@ -201,7 +193,7 @@
       <div class="label-mono">
         <p>$color-green-light</p>
         <p class="swatch__hex">#ccdc86</p>
-        <p class="contrast-bad">Insuff. contrast</p>
+        <p class="contrast-bad">508 fail</p>
       </div>
     </div>
   </div>
@@ -211,7 +203,7 @@
       <div class="label-mono">
         <p>$color-green-lighter</p>
         <p class="swatch__hex">#dae6a3</p>
-        <p class="contrast-bad">Insuff. contrast</p>
+        <p class="contrast-bad">508 fail</p>
       </div>
     </div>
     <div class="swatch columns three">
@@ -219,7 +211,7 @@
       <div class="label-mono">
         <p>$color-green-bright</p>
         <p class="swatch__hex">#ccde61</p>
-        <p class="contrast-bad">Insuff. contrast</p>
+        <p class="contrast-bad">508 fail</p>
       </div>
     </div>
   </div>
@@ -227,97 +219,55 @@
   <h3>Utility</h3>
   <div class="row clearfix">
     <div class="swatch columns three">
-      <div class="swatch__color color-blue-darkest"></div>
-      <div class="label-mono">
-<<<<<<< HEAD
-        <p>$color-blue-darkest</p>
-        <p class="swatch__hex">#0b6199</p>
-        <p class="contrast-ok">508</p>
-=======
+      <div class="swatch__color color-red-darkest"></div>
+      <div class="label-mono">
         <p>$color-red-darkest</p>
         <p class="swatch__hex">#981b1e</p>
-        <p class="contrast-ok">OK with white</p>
->>>>>>> 3918b71f
-      </div>
-    </div>
-    <div class="swatch columns three">
-      <div class="swatch__color color-blue-dark"></div>
-      <div class="label-mono">
-<<<<<<< HEAD
-        <p>$color-blue-dark</p>
-        <p class="swatch__hex">#136b94</p>
-        <p class="contrast-ok">508</p>
-=======
+        <p class="contrast-ok">508</p>
+      </div>
+    </div>
+    <div class="swatch columns three">
+      <div class="swatch__color color-red-dark"></div>
+      <div class="label-mono">
         <p>$color-red-dark</p>
         <p class="swatch__hex">#bc1630</p>
-        <p class="contrast-ok">OK with white</p>
->>>>>>> 3918b71f
-      </div>
-    </div>
-      <div class="swatch columns three">
-        <div class="swatch__color color-blue"></div>
-        <div class="label-mono">
-          <p>$color-blue</p>
-          <p class="swatch__hex">#0770b5</p>
-          <p class="contrast-ok">508</p>
-        </div>
-      </div>
+        <p class="contrast-ok">508</p>
+      </div>
+    </div>
+    <div class="swatch columns three">
+      <div class="swatch__color color-red-lightest"></div>
+      <div class="label-mono">
+        <p>$color-red-lightest</p>
+        <p class="swatch__hex">#ffe0e0</p>
+        <p class="contrast-bad">508 fail</p>
+      </div>
+    </div>
+  </div>
+  <div class="row clearfix">
+    <div class="swatch columns three">
+      <div class="swatch__color color-blue-dark"></div>
+      <div class="label-mono">
+        <p>$color-blue-dark</p>
+        <p class="swatch__hex">#0b6199</p>
+        <p class="contrast-ok">508</p>
+      </div>
+    </div>
+  </div>
+  <div class="row clearfix">
+    <div class="swatch columns three">
+      <div class="swatch__color color-blue"></div>
+      <div class="label-mono">
+        <p>$color-blue</p>
+        <p class="swatch__hex">#077bc7</p>
+        <p class="contrast-ok">508</p>
+      </div>
+    </div>
     <div class="swatch columns three">
       <div class="swatch__color color-blue-lightest"></div>
       <div class="label-mono">
-<<<<<<< HEAD
         <p>$color-blue-lightest</p>
         <p class="swatch__hex">#d4f6fe</p>
         <p class="contrast-bad">508 fail</p>
-=======
-        <p>$color-red-lightest</p>
-        <p class="swatch__hex">#ffe0e0</p>
-        <p class="contrast-bad">Insuff. contrast</p>
->>>>>>> 3918b71f
-      </div>
-    </div>
-  </div>
-  <div class="row clearfix">
-    <div class="swatch columns three">
-      <div class="swatch__color color-red-darkest"></div>
-      <div class="label-mono">
-<<<<<<< HEAD
-        <p>$color-red-darkest</p>
-        <p class="swatch__hex">#981b1e</p>
-        <p class="contrast-ok">508</p>
-=======
-        <p>$color-blue-dark</p>
-        <p class="swatch__hex">#0b6199</p>
-        <p class="contrast-ok">OK with white</p>
->>>>>>> 3918b71f
-      </div>
-    </div>
-    <div class="swatch columns three">
-      <div class="swatch__color color-red-dark"></div>
-      <div class="label-mono">
-<<<<<<< HEAD
-        <p>$color-red-dark</p>
-        <p class="swatch__hex">#bc1630</p>
-        <p class="contrast-ok">508</p>
-=======
-        <p>$color-blue</p>
-        <p class="swatch__hex">#077bc7</p>
-        <p class="contrast-ok">OK with white</p>
->>>>>>> 3918b71f
-      </div>
-    </div>
-    <div class="swatch columns three">
-      <div class="swatch__color color-red-lightest"></div>
-      <div class="label-mono">
-<<<<<<< HEAD
-        <p>$color-red-lightest</p>
-        <p class="swatch__hex">#ffe0e0</p>
-        <p class="contrast-bad">508 fail</p>
-=======
-        <p>$color-blue-lightest</p>
-        <p class="swatch__hex">#d4f6fe</p>
-        <p class="contrast-bad">Insuff. contrast</p>
->>>>>>> 3918b71f
       </div>
     </div>
   </div>
@@ -327,7 +277,7 @@
       <div class="label-mono">
         <p>$color-gold</p>
         <p class="swatch__hex">#fdb81e</p>
-        <p class="contrast-ok">OK with white</p>
+        <p class="contrast-ok">508</p>
       </div>
     </div>
     <div class="swatch columns three">
@@ -335,7 +285,7 @@
       <div class="label-mono">
         <p>$color-gold-darkest</p>
         <p class="swatch__hex">#825c1e</p>
-        <p class="contrast-ok">OK with white</p>
+        <p class="contrast-ok">508</p>
       </div>
     </div>
   </div>
@@ -345,7 +295,7 @@
       <div class="label-mono">
         <p>$color-gold-lightest</p>
         <p class="swatch__hex">#fbeebe</p>
-        <p class="contrast-bad">Insuff. contrast</p>
+        <p class="contrast-bad">508 fail</p>
       </div>
     </div>
     <div class="swatch columns three">
@@ -353,45 +303,36 @@
       <div class="label-mono">
         <p>$color-visited</p>
         <p class="swatch__hex">#4c2c92</p>
-        <p class="contrast-ok">OK with white</p>
-      </div>
-    </div>
-  </div>
-
-  <h3>Color combinations used for typography</h3>
-  <h4>Over white background</h4>
+        <p class="contrast-ok">508</p>
+      </div>
+    </div>
+  </div>
+
+  <h3>Acceptable color combinations for typography</h3>
+  <h4>Core: over white background</h4>
   <p><strong>$color-black</strong> over white is the default style for the website. Only on rare occasions should type be colored differently than this.</p>
-  <div class="color-combos">
-    <div class="columns twelve background-fill color-white">
-    <p class="color-name black">$color-black ($color-base)</p>
-    <p class="color-name color-gray-dark">$color-gray-dark</p>
-    </div>
-    <p class="label-mono">Background-color: $color-white</p>
-  </div>
-
-  <h4>Special situations: over colored backgrounds</h4>
+  <div class="color-combos columns twelve color-white">
+    <div class="color-name black">$color-black ($color-base)</div>
+    <div class="color-name color-gray-dark">$color-gray-dark</div>
+  </div>
+  <div class="label-mono small">Background-color: $color-white</div>
+  <h4>Special situations: colored backgrounds</h4>
   <p>These more colorful combinations are used sparingly in the CALC design, such as in the header and footer. They are included here primarily for the sake of completeness.</p>
-  <div class="color-combos">
-    <div class="columns twelve background-fill color-gray-darkest">
-      <p class="color-name color-white">$color-white</p>
-      <p class="color-name color-gray-light">$color-gray-light</p>
-      <p class="color-name color-green-bright">$color-green-bright</p>
-    </div>
-    <p class="label-mono">Background-color: $color-gray-darkest</p>
-  </div>
-  <div class="color-combos">
-    <div class="columns twelve background-fill color-green-light">
-      <p class="color-name color-black">$color-black</p>
-    </div>
-    <p class="label-mono">Background-color: $color-green-light</p>
-  </div>
-  <div class="color-combos">
-    <div class="columns twelve background-fill color-gray-lighter">
-      <p class="color-name color-black">$color-black</p>
-      <p class="color-name color-gray-darker">$color-gray-darker</p>
-    </div>
-    <p class="label-mono">Background-color: $color-gray-lighter</p>
-  </div>
+  <div class="color-combos columns twelve color-gray-darkest">
+    <div class="color-name color-white">$color-white</div>
+    <div class="color-name color-gray-light">$color-gray-light</div>
+    <div class="color-name color-green-bright">$color-green-bright</div>
+  </div>
+  <div class="label-mono">Background-color: $color-gray-darkest</div>
+  <div class="color-combos columns twelve color-green-light">
+    <div class="color-name color-black">$color-black</div>
+  </div>
+  <div class="label-mono">Background-color: $color-green-light</div>
+  <div class="color-combos columns twelve color-gray-lighter">
+    <div class="color-name color-black">$color-black</div>
+    <div class="color-name color-gray-darker">$color-gray-darker</div>
+  </div>
+  <div class="label-mono">Background-color: $color-gray-lighter</div>
 
   {% guide_section "Header" %}
 
