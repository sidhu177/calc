--- conflicted
+++ resolved
@@ -337,18 +337,10 @@
   {% guide_section "Header" %}
 
   <p>Part of the base template. New pages should extend {% pathname "data_explorer/templates/base.html" %} to include the header, which is visible for reference purposes only below.</p>
-<<<<<<< HEAD
-  <p>The header is made up of a few separate file includes and blocks in {% pathname "data_explorer/templates/base.html" %}:</p>
-  <p><code>_banner.html</code> is the "official government website" banner.</p>
-  <p><code>_header.html</code> contains the basic, slim header consisting of the logo and user menu.</p>
-  <p>The <code>header_extension</code> block is used to add extra things to the header, such as the content
-  in the header on the data explorer.</p>
-=======
   <p>The header is made up of a few separate file includes and blocks in {% pathname "data_explorer/templates/base.html" %}.</p>
   <p>The "official government website" banner file can be found at {% pathname "data_explorer/templates/_banner.html" %}.</p>
-  The slim header for sub-pages consists of the logo and user menu, and is at {% pathname "data_explorer/templates/_header.html" %}.</p>
+  <p>The slim header for sub-pages consists of the logo and user menu, and is at {% pathname "data_explorer/templates/_header.html" %}.</p>
   <p>The <code>header_extension</code> block is used to add extra things to the header, such as the content in the header on the data explorer.</p>
->>>>>>> 052daacf
   <p>The <code>header_nav</code> block is used to include the default navigation. Some pages don't need this.</p>
   {% fullpage_example "header" show_html=False %}
 
