--- conflicted
+++ resolved
@@ -5,11 +5,8 @@
 from uaa_client.decorators import staff_login_required
 
 import data_explorer.views
-<<<<<<< HEAD
 import contracts.views
-=======
 from .sample_users import login_sample_user
->>>>>>> ea641abd
 from .healthcheck import healthcheck
 from .robots import robots_txt
 from .changelog import django_view as view_changelog
