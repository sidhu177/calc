import sys
import tempfile
import subprocess
import djclick as click
import xml.etree.ElementTree as etree
from django.core.management.base import CommandError

from docker_django_management import IS_RUNNING_IN_DOCKER


# This is based on:
#
# https://gist.github.com/danielrehn/d2e6f2129e5f853c3166

RAINBOW_COLORS = [
    "\x1b[38;5;" + color
    for color in [
        "160;01m",
        "196;01m",
        "202;01m",
        "208;01m",
        "214;01m",
        "220;01m",
        "226;01m",
        "190;01m",
        "154;01m",
        "118;01m",
        "046;01m",
        "047;01m",
        "048;01m",
        "049;01m",
        "051;01m",
        "039;01m",
        "027;01m",
        "021;01m",
        "021;01m",
        "057;01m",
        "093;01m",
    ]
]


RESET_COLORS = "\033[m"

ASCII_ART_LOGO = """\
  _    _ _ _          _______        _
 | |  | | | |        |__   __|      | |
 | |  | | | |_ _ __ __ _| | ___  ___| |_
 | |  | | | __| '__/ _` | |/ _ \/ __| __|
 | |__| | | |_| | | (_| | |  __/\__ \ |_
  \____/|_|\__|_|  \__,_|_|\___||___/\__|"""


FAIL_TEXT = """\
  _____ _    ___ _     _
 |  ___/ \  |_ _| |   | |
 | |_ / _ \  | || |   | |
 |  _/ ___ \ | || |___|_|
 |_|/_/   \_\___|_____(_)"""


SUCCESS_TEXT = """\
  ____  _   _  ____ ____ _____ ____ ____  _
 / ___|| | | |/ ___/ ___| ____/ ___/ ___|| |
 \___ \| | | | |  | |   |  _| \___ \___ \| |
  ___) | |_| | |__| |___| |___ ___) |__) |_|
 |____/ \___/ \____\____|_____|____/____/(_)"""


def print_with_rainbow_colors(ascii_art):
    for color, line in zip(RAINBOW_COLORS, ascii_art.splitlines()):
        print(color + line)
    print(RESET_COLORS)


def print_big_fail():
    print('\033[91m' + FAIL_TEXT)
    print(RESET_COLORS)


def print_big_success():
    print('\033[92m' + SUCCESS_TEXT)
    print(RESET_COLORS)


def get_coverage():
    COVERAGE_FILE = 'coverage.xml'

    try:
        tree = etree.parse(COVERAGE_FILE)
        root = tree.getroot()
        package = root.find('packages/package')
        return float(package.attrib['branch-rate'])
    except Exception as e:
        return None

    return None

TESTTYPES_TO_REPORT_COVERAGE_ON = ['py.test']
ESLINT_CMD = 'npm run failable-eslint'

if IS_RUNNING_IN_DOCKER:
    # Until https://github.com/benmosher/eslint-plugin-import/issues/142
    # is fixed, we need to disable the following rule for Docker support.
    ESLINT_CMD = ('eslint --rule "import/no-unresolved: off" '
                  '--max-warnings 0 .')

TESTTYPES = [
    {
        'name': 'flake8',
        'cmd': 'flake8 --exclude=node_modules,migrations .'
    },
    {
        'name': 'eslint',
        'cmd': ESLINT_CMD
    },
    {
        'name': 'bandit',
        'cmd': 'bandit -r .'
    },
    {
        'name': 'py.test',
        'cmd': 'py.test --cov-report xml --cov-report term --cov'
    },
    {
<<<<<<< HEAD
        'name': 'mypy',
        'cmd': 'mypy @mypy-files.txt'
=======
        'name': 'jest',
        'cmd': 'npm test'
>>>>>>> 08bf06a9
    },
]


def get_testtype_names(testtypes=None, joiner=", "):
    if not testtypes:
        testtypes = TESTTYPES
    return joiner.join([
        t['name'] for t in testtypes
    ])


def get_testtype(name):
    for t in TESTTYPES:
        if t['name'] == name:
            return t
    raise CommandError(
        '"{}" is not a valid test type. Please choose from {}.'.format(
            name,
            get_testtype_names()
        )
    )


@click.command()
@click.pass_verbosity
@click.argument('testtype', nargs=-1,
                metavar='[{}]'.format(get_testtype_names(joiner="|")))
def command(verbosity, testtype):
    '''
    Test and lint everything!

    Optionally specify one or more test names to run only those tests.
    '''
    is_verbose = verbosity > 1

    # This is kind of annoying; 'testtype' is the most readable name for the
    # CLI end-user, but 'testtype_names' is more readable for the actual
    # implementation, so we'll just assign the latter to the former.
    testtype_names = testtype
    del testtype

    def echo(msg, v_level, **kwargs):
        if verbosity < v_level:
            return
        click.secho(msg, **kwargs)

    print_with_rainbow_colors(ASCII_ART_LOGO)

    if testtype_names:
        to_run = [get_testtype(t) for t in testtype_names]
    else:
        to_run = TESTTYPES

    if to_run == TESTTYPES:
        echo('Running ALL THE TESTS', 1)
    else:
        echo('Running {}'.format(get_testtype_names(to_run)), 1)

    report_coverage = False

    for t in to_run:
        if t['name'] in TESTTYPES_TO_REPORT_COVERAGE_ON:
            report_coverage = True

    if report_coverage:
        # get coverage from the last run, before it is overwritten
        coverage_before = get_coverage()

    failures = []
    failure_outputs = []
    exit_code = 0

    try:
        for entry in to_run:
            echo('-> {} '.format(entry['name']), 1, nl=is_verbose)

            echo('Running "{}"'.format(entry['cmd']), 2)

            out = None if is_verbose else tempfile.TemporaryFile()

            result = subprocess.call(
                entry['cmd'], stdout=out, stderr=subprocess.STDOUT, shell=True
            )

            if result is not 0:
                failures.append(entry['name'])
                if out is not None:
                    out.seek(0)
                    failure_outputs.append(out.read())

            if not is_verbose:
                if result is 0:
                    echo('OK', 1, fg='green')
                else:
                    echo('FAIL', 1, fg='red')
    except KeyboardInterrupt:
        echo('Aborting test run.', 0)
        exit_code = 1

    if failure_outputs:
        for failure, output in zip(failures, failure_outputs):
            echo('-' * 78, 0)
            echo('Output from {}:\n'.format(failure), 0, fg='red')
            sys.stdout.buffer.write(output)
            echo('\n', 0)

    if len(failures) > 0:
        print_big_fail()
        echo('Failing tests: {}'.format(', '.join(failures)), 0)
        exit_code = 1
    else:
        print_big_success()

    if report_coverage:
        coverage_after = get_coverage()
        echo('Coverage: {:.2%}'.format(coverage_after), 1,
             nl=(not coverage_before))
        if coverage_before:
            diff = coverage_after - coverage_before
            if diff < 0:
                echo(' ({:.2%} from last run)'.format(diff), 1, fg='red')
            elif diff > 0:
                echo(' (+{:.2%} from last run)'.format(diff), 1, fg='green')
            else:
                echo(' (same as last run)', 1)

    sys.exit(exit_code)<|MERGE_RESOLUTION|>--- conflicted
+++ resolved
@@ -123,13 +123,12 @@
         'cmd': 'py.test --cov-report xml --cov-report term --cov'
     },
     {
-<<<<<<< HEAD
         'name': 'mypy',
         'cmd': 'mypy @mypy-files.txt'
-=======
+    },
+    {
         'name': 'jest',
         'cmd': 'npm test'
->>>>>>> 08bf06a9
     },
 ]
 
