manage ?= python manage.py
test_cmd ?= py.test
port ?= 8081
<<<<<<< HEAD
default_options ?= --nologcapture --liveserver=localhost:$(port)
=======
test_default_options ?= --liveserver=localhost:$(port)
lt_run ?= ./node_modules/.bin/lt-run
>>>>>>> 87014ce8
options ?=

test: static
	$(test_cmd) \
		$(test_default_options) \
		$(options)

test-backend:
	$(test_cmd) api contracts \
		$(test_default_options) \
		$(options)

test-frontend: static
	$(test_cmd) selenium_tests \
		-x --noinput \
		$(test_default_options) \
		$(options)

<<<<<<< HEAD
=======
test-sauce: static node_modules
	$(lt_run) --port $(port) \
		-- $(test_cmd) selenium_tests \
		-x --noinput \
		$(test_default_options) \
		$(options)

node_modules:
	npm install

>>>>>>> 87014ce8
static:
	@# using --link allows us to work on the JS and CSS
	@# without having to run collectstatic to see changes
	$(manage) collectstatic --noinput --link > /dev/null

clean:
	rm -rf static

.PHONY: test test-frontend test-backend test-browsers static<|MERGE_RESOLUTION|>--- conflicted
+++ resolved
@@ -1,12 +1,7 @@
 manage ?= python manage.py
 test_cmd ?= py.test
 port ?= 8081
-<<<<<<< HEAD
-default_options ?= --nologcapture --liveserver=localhost:$(port)
-=======
 test_default_options ?= --liveserver=localhost:$(port)
-lt_run ?= ./node_modules/.bin/lt-run
->>>>>>> 87014ce8
 options ?=
 
 test: static
@@ -20,24 +15,10 @@
 		$(options)
 
 test-frontend: static
-	$(test_cmd) selenium_tests \
-		-x --noinput \
+	$(test_cmd) selenium_tests -x \
 		$(test_default_options) \
 		$(options)
 
-<<<<<<< HEAD
-=======
-test-sauce: static node_modules
-	$(lt_run) --port $(port) \
-		-- $(test_cmd) selenium_tests \
-		-x --noinput \
-		$(test_default_options) \
-		$(options)
-
-node_modules:
-	npm install
-
->>>>>>> 87014ce8
 static:
 	@# using --link allows us to work on the JS and CSS
 	@# without having to run collectstatic to see changes
