version: '2'
services:
  app:
    extends:
      file: docker-services.yml
      service: base_app
    links:
      - db
      - redis
    command: sh -c "python manage.py collectstatic --noinput ; gunicorn -b :${DOCKER_EXPOSED_PORT} hourglass.wsgi:application"
    ports:
      - "${DOCKER_EXPOSED_PORT}:${DOCKER_EXPOSED_PORT}"
  db:
    image: postgres:9.4.7
    volumes:
      - pgdata:/var/lib/postgresql/data/
    environment:
      - POSTGRES_DB=calc
      - POSTGRES_USER=calc_user
  redis:
    image: redis:3.0.7-alpine
  rq_worker:
    extends:
      file: docker-services.yml
      service: base_app
    links:
      - db
      - redis
    command: python manage.py rqworker
  rq_scheduler:
    extends:
      file: docker-services.yml
      service: base_app
    links:
      - db
      - redis
    command: python manage.py rqscheduler
    environment:
      - IS_RQ_SCHEDULER=yup
volumes:
  node-modules:
  python-venv:
<<<<<<< HEAD
  nltk-data:
=======
  home:
  pgdata:
>>>>>>> f1e178db
<|MERGE_RESOLUTION|>--- conflicted
+++ resolved
@@ -40,9 +40,7 @@
 volumes:
   node-modules:
   python-venv:
-<<<<<<< HEAD
-  nltk-data:
-=======
   home:
   pgdata:
->>>>>>> f1e178db
+  # TODO: We might be able to just put the nltk-data in the home dir.
+  nltk-data: