--- conflicted
+++ resolved
@@ -383,13 +383,11 @@
     'data_capture.panels.ScheduledJobsPanel',
 ]
 
-<<<<<<< HEAD
 PRICE_LIST_ANALYSIS_FINDERS = [
     'data_capture.analysis.finders.GteEduAndExpFinder',
 ]
-=======
+
 if DEBUG:
     INSTALLED_APPS += (
         'django.contrib.admindocs',
-    )
->>>>>>> 311bea23
+    )