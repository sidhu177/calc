--- conflicted
+++ resolved
@@ -202,19 +202,15 @@
 
 ### Logs
 
-<<<<<<< HEAD
-Logs in cloud.gov-deployed applications are generally viewable in Kibana at [https://logs.fr.cloud.gov](https://logs.fr.cloud.gov).
-
-You can also view recent logs in your terminal by running `cf logs <APP_NAME> --recent`/
-=======
 Logs in cloud.gov-deployed applications are generally viewable by running
 `cf logs <APP_NAME> --recent`.
->>>>>>> a93746cc
 
 Note that the web application and the worker applications have separate logs, so you will need to look at each individually.
 
 If more detailed log analysis is needed, Kibana can be used to generate
-a variety of visualizations and dashboards. For more details, see the
+a variety of visualizations and dashboards at
+[https://logs.fr.cloud.gov](https://logs.fr.cloud.gov). For more details,
+see the
 [cloud.gov Logs documentation](https://cloud.gov/docs/apps/logs/).
 
 ### Initial superuser
