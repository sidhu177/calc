# Include the production dependencies
-r requirements.txt

# Testing and development dependencies
bandit>=1.0,<2.0
flake8==3.2.1
pytest==3.0.6
pytest-cov==2.4.0
pytest-django==3.1.2
selenium==3.0.2
model-mommy==1.2.6
robobrowser==0.5.3
beautifulsoup4==4.5.3
semantic_version==2.6.0
freezegun==0.3.8
pexpect==4.2.1
<<<<<<< HEAD
ipdb==0.10.2
=======

# These are used to generate the static documentation, which may be
# served in production; but because they're statically compiled
# by CI, they won't be needed by the actual Django app during
# production, so they can stay here.
Sphinx==1.5.2
sphinx-rtd-theme==0.1.9
recommonmark==0.4.0
>>>>>>> f383147e
<|MERGE_RESOLUTION|>--- conflicted
+++ resolved
@@ -14,9 +14,7 @@
 semantic_version==2.6.0
 freezegun==0.3.8
 pexpect==4.2.1
-<<<<<<< HEAD
 ipdb==0.10.2
-=======
 
 # These are used to generate the static documentation, which may be
 # served in production; but because they're statically compiled
@@ -24,5 +22,4 @@
 # production, so they can stay here.
 Sphinx==1.5.2
 sphinx-rtd-theme==0.1.9
-recommonmark==0.4.0
->>>>>>> f383147e
+recommonmark==0.4.0