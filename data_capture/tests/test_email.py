--- conflicted
+++ resolved
@@ -70,7 +70,7 @@
         )
         self.assertEqual(result, 1)
         message = mail.outbox[0]
-        self.assertHasHtmlAlternative(message)
+        self.assertHasOneHtmlAlternative(message)
         self.assertEqual(message.alternatives[0][0], '<p>test body</p>')
 
     def test_price_list_approved(self):
@@ -155,11 +155,8 @@
             'CALC Region 10 bulk data results - upload #{}'.format(src.pk))
         self.assertEqual(message.from_email, 'hi@hi.com')
         self.assertIn('Jan. 8, 2017, 3:51 p.m. (EST)', message.body)
-<<<<<<< HEAD
         self.assertHasOneHtmlAlternative(message)
-=======
         self.assertHasReplyTo(message)
->>>>>>> 5e01e8ed
         self.assertEqual(result.context['num_contracts'], 5)
         self.assertEqual(result.context['num_bad_rows'], 2)
 
@@ -176,11 +173,8 @@
             'CALC Region 10 bulk data results - upload #{}'.format(src.pk))
         self.assertEqual(message.from_email, 'hi@hi.com')
         self.assertIn('Jan. 8, 2017, 3:51 p.m. (EST)', message.body)
-<<<<<<< HEAD
         self.assertHasOneHtmlAlternative(message)
-=======
         self.assertHasReplyTo(message)
->>>>>>> 5e01e8ed
         self.assertEqual(result.context['traceback'], 'traceback_contents')
 
     def test_approval_reminder(self):
@@ -198,10 +192,6 @@
             'CALC Reminder - {} price lists not reviewed'.format(count)
         )
         self.assertEqual(message.from_email, 'hi@hi.com')
-<<<<<<< HEAD
-        self.assertEqual(result.context['count_unreviewed'], count)
         self.assertHasOneHtmlAlternative(message)
-=======
         self.assertHasReplyTo(message)
-        self.assertEqual(result.context['count_unreviewed'], count)
->>>>>>> 5e01e8ed
+        self.assertEqual(result.context['count_unreviewed'], count)