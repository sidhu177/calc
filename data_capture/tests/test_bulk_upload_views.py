--- conflicted
+++ resolved
@@ -1,14 +1,10 @@
 import json
-
-<<<<<<< HEAD
-from .test_jobs import process_worker_jobs
-from .common import (StepTestCase, R10_XLSX_PATH,
-                     create_bulk_upload_contract_source)
-=======
 from django.core.files.base import ContentFile
 
-from .common import StepTestCase, R10_XLSX_PATH, XLSX_CONTENT_TYPE
->>>>>>> 4a89e915
+from .test_jobs import process_worker_jobs
+from .common import (StepTestCase, R10_XLSX_PATH, XLSX_CONTENT_TYPE,
+                     create_bulk_upload_contract_source)
+
 from contracts.models import Contract, BulkUploadContractSource
 
 
@@ -18,26 +14,11 @@
         session.clear()
 
     def setup_upload_source(self, user):
-<<<<<<< HEAD
         src = create_bulk_upload_contract_source(user)
         session = self.client.session
         session['data_capture:upload_source_id'] = src.pk
         session.save()
         return src
-=======
-        with open(R10_XLSX_PATH, 'rb') as f:
-            src = BulkUploadContractSource.objects.create(
-                submitter=user,
-                has_been_loaded=False,
-                original_file=f.read(),
-                file_mime_type=XLSX_CONTENT_TYPE,
-                procurement_center=BulkUploadContractSource.REGION_10,
-            )
-            session = self.client.session
-            session['data_capture:upload_source_id'] = src.pk
-            session.save()
-            return src
->>>>>>> 4a89e915
 
 
 class Region10UploadStep1Tests(R10StepTestCase):
