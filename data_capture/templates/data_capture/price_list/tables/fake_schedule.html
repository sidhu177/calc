--- conflicted
+++ resolved
@@ -14,19 +14,14 @@
     {% with row_count=forloop.counter %}
     <tr>
     {% for col in row %}
-<<<<<<< HEAD
       <td class="{% if col.errors %}error{% endif %} {% if col.name == 'price_including_iff' %}number{% endif %}">
         <span {% if col.errors %}aria-describedby="error__row-{{ row_count}}__col-{{ forloop.counter }}"{% endif %}>{% if col.name == 'price_including_iff' %}${% endif %}{{ col.value }}</span>
-=======
-      <td class="{% if col.errors %}error{% endif %} {% if col.name == 'min_years_experience' or col.name == 'price' %}number{% endif %}">
-        <span {% if col.errors %}aria-describedby="error__row-{{ row_count}}__col-{{ forloop.counter }}"{% endif %}>
           {% if col.name == 'price' %}
             ${{ col.value|floatformat:2 }}
           {% else %}
             {{ col.value }}
           {% endif %}
         </span>
->>>>>>> 358031de
         {% if col.errors %}<div class="error__tooltip" role="tooltip" id="error__row-{{ row_count}}__col-{{ forloop.counter }}">{{ col.errors }}</div>{% endif %}
       </td>
     {% endfor %}
