<table class="price-list-table">
  <caption class="sr-only">Review submitted price list data</caption>
  <thead>
    <tr>
      <th>SIN</th>
      <th>Service proposed</th>
      <th>Minimum education</th>
      <th class="number">Minimum years of experience</th>
      <th class="number">Price</th>
      <th>Analysis</th>
    </tr>
  </thead>
  <tbody>
  {% for row in rows %}
    {% with row_count=forloop.counter %}
    <tr>
    {% for col in row %}
      <td class="{% if col.errors %}error{% endif %} {% if col.name == 'min_years_experience' or col.name == 'price_including_iff' %}number{% endif %}">
        <span {% if col.errors %}aria-describedby="error__row-{{ row_count}}__col-{{ forloop.counter }}"{% endif %}>{% if col.name == 'price_including_iff' %}${% endif %}{{ col.value }}</span>
        {% if col.errors %}<div class="error__tooltip" role="tooltip" id="error__row-{{ row_count}}__col-{{ forloop.counter }}">{{ col.errors }}</div>{% endif %}
      </td>
<<<<<<< HEAD
      {% load analyze_contract %}
      {% with analysis=row|analyze_contract_row %}
      <td {% if analysis.severe %}class="error"{% endif %}>
        {{ analysis.description }}
      </td>
      {% endwith %}
=======
    {% endfor %}
>>>>>>> cf529033
    </tr>
    {% endwith %}
  {% endfor %}
  </tbody>
</table><|MERGE_RESOLUTION|>--- conflicted
+++ resolved
@@ -14,21 +14,18 @@
   {% for row in rows %}
     {% with row_count=forloop.counter %}
     <tr>
-    {% for col in row %}
+      {% for col in row %}
       <td class="{% if col.errors %}error{% endif %} {% if col.name == 'min_years_experience' or col.name == 'price_including_iff' %}number{% endif %}">
         <span {% if col.errors %}aria-describedby="error__row-{{ row_count}}__col-{{ forloop.counter }}"{% endif %}>{% if col.name == 'price_including_iff' %}${% endif %}{{ col.value }}</span>
         {% if col.errors %}<div class="error__tooltip" role="tooltip" id="error__row-{{ row_count}}__col-{{ forloop.counter }}">{{ col.errors }}</div>{% endif %}
       </td>
-<<<<<<< HEAD
+      {% endfor %}
       {% load analyze_contract %}
       {% with analysis=row|analyze_contract_row %}
       <td {% if analysis.severe %}class="error"{% endif %}>
         {{ analysis.description }}
       </td>
       {% endwith %}
-=======
-    {% endfor %}
->>>>>>> cf529033
     </tr>
     {% endwith %}
   {% endfor %}
