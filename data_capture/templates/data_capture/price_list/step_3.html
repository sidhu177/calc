{% extends 'data_capture/step.html' %}

{% block body_class %}secondary-step card--narrow{% endblock %}

{% block subtitle %}Upload price list{% endblock %}
{% block step_heading %}
  <h2>Upload awarded price list</h2>

<<<<<<< HEAD
  {% if gleaned_data %}
    {% if not gleaned_data.valid_rows %}
      <div class="alert alert-error">
        <h3>No valid rows found!</h3>
        <p>Your uploaded price list contains no valid rows. Please fix the errors and try uploading again.</p>
      </div>
    {% else %}
      <p>You have already uploaded a price list. <a href="#upload">Upload a new one</a> if you'd like to replace it.</p>
    {% endif %}
  {% endif %}

  {% if not gleaned_data or not gleaned_data.valid_rows %}
    <p>Choose the <strong>final</strong> awarded price list you'd like to add to CALC.</p>
  {% else %}
    <h2 id="upload" tabindex="-1">Want to try that again?</h2>
    <p>Upload a new <strong>final</strong> awarded price list to replace the one you've already added.</p>
  {% endif %}
{% endblock %}
{% block step_body %}
=======
  <p>Choose the <strong>final</strong> awarded price list you'd like to add to CALC.</p>

>>>>>>> a0918423
  {% if upload_example %}
    <expandable-area>
      <p><strong>I don't know what to upload.</strong></p>
      <div>
        {{ upload_example }}
      </div>
    </expandable-area>
  {% endif %}

  {% include 'data_capture/price_list/upload_form.html' %}
{% endblock %}
{% block card_footer %}
  <form method="post">
    {% csrf_token %}
    <button type="submit" class="button-link" name="cancel" data-a11y-dialog-show="cancel-dialog" formnovalidate>Cancel this upload</button>
  </form>
{% endblock %}<|MERGE_RESOLUTION|>--- conflicted
+++ resolved
@@ -1,35 +1,13 @@
 {% extends 'data_capture/step.html' %}
 
-{% block body_class %}secondary-step card--narrow{% endblock %}
+{% block body_class %}secondary-step card--narrow card--no-header{% endblock %}
 
 {% block subtitle %}Upload price list{% endblock %}
 {% block step_heading %}
   <h2>Upload awarded price list</h2>
-
-<<<<<<< HEAD
-  {% if gleaned_data %}
-    {% if not gleaned_data.valid_rows %}
-      <div class="alert alert-error">
-        <h3>No valid rows found!</h3>
-        <p>Your uploaded price list contains no valid rows. Please fix the errors and try uploading again.</p>
-      </div>
-    {% else %}
-      <p>You have already uploaded a price list. <a href="#upload">Upload a new one</a> if you'd like to replace it.</p>
-    {% endif %}
-  {% endif %}
-
-  {% if not gleaned_data or not gleaned_data.valid_rows %}
-    <p>Choose the <strong>final</strong> awarded price list you'd like to add to CALC.</p>
-  {% else %}
-    <h2 id="upload" tabindex="-1">Want to try that again?</h2>
-    <p>Upload a new <strong>final</strong> awarded price list to replace the one you've already added.</p>
-  {% endif %}
 {% endblock %}
 {% block step_body %}
-=======
   <p>Choose the <strong>final</strong> awarded price list you'd like to add to CALC.</p>
-
->>>>>>> a0918423
   {% if upload_example %}
     <expandable-area>
       <p><strong>I don't know what to upload.</strong></p>
