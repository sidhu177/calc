--- conflicted
+++ resolved
@@ -17,11 +17,7 @@
 {% endblock %}
 
 {% block step_body %}
-<<<<<<< HEAD
-  <form method="post" class="form--contract_details">
-=======
-  <form method="post" id="vendor-contract-form">
->>>>>>> 0dd1bd5d
+  <form method="post" class="form--contract_details" id="vendor-contract-form">
   {% csrf_token %}
 
   {{ form.non_field_errors }}
