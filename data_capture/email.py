--- conflicted
+++ resolved
@@ -222,12 +222,6 @@
     )
 
 
-<<<<<<< HEAD
-def bulk_upload_succeeded(upload_source, num_contracts, num_bad_rows):
-    r10_upload_link = absolute_reverse(
-        'data_capture:bulk_region_10_step_1')
-
-=======
 @email_sender(
     template='data_capture/email/bulk_upload_succeeded.html',
     example_ctx={
@@ -236,13 +230,16 @@
             'submitter': {'email': 'example_admin@example.com'},
             'created_at': timezone.now(),
         },
+        'r10_upload_link': 'https://example.com/r10_bulk_upload',
         'num_contracts': 50123,
         'num_bad_rows': 25,
     }
 )
 def bulk_upload_succeeded(template, upload_source, num_contracts,
                           num_bad_rows):
->>>>>>> 466f0b52
+    r10_upload_link = absolute_reverse(
+        'data_capture:bulk_region_10_step_1')
+
     ctx = {
         'upload_source': upload_source,
         'num_contracts': num_contracts,
