import re

from django.core.mail import EmailMultiAlternatives, get_connection
from django.core.urlresolvers import reverse
from django.utils.html import strip_tags
from django.template.loader import render_to_string
from django.contrib.auth.models import User
from django.template.defaultfilters import pluralize
from django.conf import settings

from .models import SubmittedPriceList


class EmailResult():
    '''
    Simple class to hold result data from email sending functions
    '''
    def __init__(self, was_successful, context=None):
        self.was_successful = was_successful
        self.context = context or {}


def collapse_and_strip_tags(text):
    '''
    Strips HTML tags and collapases newlines in the given string.

    Example:

    >>> collapse_and_strip_tags('\\n\\n<p>hi james</p>\\n\\n\\n')
    '\\nhi james\\n'
    '''
    return re.sub(r'\n+', '\n', strip_tags(text))


def send_mail(subject, body, to, html_message=None, reply_to=None):
    '''
    Django's convinience send_mail function does not allow
    specification of the reply-to header, so we instead use
    the underlying EmailMultiAlternatives class to send CALC emails.

    Returns an integer representing the number of emails sent (just like
    Django's send_mail does).
    '''
    connection = get_connection()

    msg = EmailMultiAlternatives(
        connection=connection,
        subject=subject,
        body=body,
        to=to,
        reply_to=reply_to)

    if html_message:
        msg.attach_alternative(html_message, 'text/html')

    return msg.send()


def price_list_approved(price_list, request):
    details_link = request.build_absolute_uri(
        reverse('data_capture:price_list_details',
                kwargs={'id': price_list.pk}))

    ctx = {
        'price_list': price_list,
        'details_link': details_link,
    }

    if price_list.status is not SubmittedPriceList.STATUS_APPROVED:
        raise AssertionError('price_list.status must be STATUS_APPROVED')

    rendered_email = render_to_string(
        'data_capture/email/price_list_approved.html',
        ctx)

    result = send_mail(
        subject='CALC Price List Approved',
        body=collapse_and_strip_tags(rendered_email),
        html_message=rendered_email,
        reply_to=[settings.HELP_EMAIL],
        to=[price_list.submitter.email],
    )
    return EmailResult(
        was_successful=result is 1,
        context=ctx
    )


def price_list_retired(price_list, request):
    details_link = request.build_absolute_uri(
        reverse('data_capture:price_list_details',
                kwargs={'id': price_list.pk}))

    ctx = {
        'price_list': price_list,
        'details_link': details_link,
    }
    if price_list.status is not SubmittedPriceList.STATUS_RETIRED:
        raise AssertionError('price_list.status must be STATUS_RETIRED')

    rendered_email = render_to_string(
        'data_capture/email/price_list_retired.html',
        ctx)

    result = send_mail(
        subject='CALC Price List Retired',
        body=collapse_and_strip_tags(rendered_email),
        html_message=rendered_email,
        reply_to=[settings.HELP_EMAIL],
        to=[price_list.submitter.email],
    )
    return EmailResult(
        was_successful=result is 1,
        context=ctx
    )


def price_list_rejected(price_list, request):
    details_link = request.build_absolute_uri(
        reverse('data_capture:price_list_details',
                kwargs={'id': price_list.pk}))

    ctx = {
        'price_list': price_list,
        'details_link': details_link,
    }

    rendered_email = render_to_string(
        'data_capture/email/price_list_rejected.html',
        ctx)

    result = send_mail(
        subject='CALC Price List Rejected',
        body=collapse_and_strip_tags(rendered_email),
        html_message=rendered_email,
        reply_to=[settings.HELP_EMAIL],
        to=[price_list.submitter.email]
    )
    if price_list.status is not SubmittedPriceList.STATUS_REJECTED:
        raise AssertionError('price_list.status must be STATUS_REJECTED')
    return EmailResult(
        was_successful=result is 1,
        context=ctx
    )


def bulk_upload_succeeded(upload_source, num_contracts, num_bad_rows):
    ctx = {
        'upload_source': upload_source,
        'num_contracts': num_contracts,
        'num_bad_rows': num_bad_rows,
    }

    rendered_email = render_to_string(
        'data_capture/email/bulk_upload_succeeded.html',
        ctx)

    result = send_mail(
        subject='CALC Region 10 bulk data results - upload #{}'.format(
            upload_source.id),
<<<<<<< HEAD
        message=strip_tags(rendered_email),
        html_message=rendered_email,
        from_email=None,
        recipient_list=[upload_source.submitter.email]
=======
        body=render_to_string(
            'data_capture/email/bulk_upload_succeeded.txt',
            ctx
        ),
        reply_to=[settings.HELP_EMAIL],
        to=[upload_source.submitter.email],
>>>>>>> 5e01e8ed
    )
    return EmailResult(
        was_successful=result is 1,
        context=ctx
    )


def bulk_upload_failed(upload_source, traceback):
    ctx = {
        'upload_source': upload_source,
        'traceback': traceback,
    }

    rendered_email = render_to_string(
        'data_capture/email/bulk_upload_failed.html',
        ctx)

    result = send_mail(
        subject='CALC Region 10 bulk data results - upload #{}'.format(
            upload_source.id
        ),
<<<<<<< HEAD
        message=strip_tags(rendered_email),
        html_message=rendered_email,
        from_email=None,
        recipient_list=[upload_source.submitter.email]
=======
        body=render_to_string(
            'data_capture/email/bulk_upload_failed.txt',
            ctx
        ),
        reply_to=[settings.HELP_EMAIL],
        to=[upload_source.submitter.email],
>>>>>>> 5e01e8ed
    )
    return EmailResult(
        was_successful=result is 1,
        context=ctx
    )


def approval_reminder(count_unreviewed):
    ctx = {
        'count_unreviewed': count_unreviewed,
    }

    rendered_email = render_to_string(
        'data_capture/email/approval_reminder.html',
        ctx
    )

    superusers = User.objects.filter(is_superuser=True)
    recipients = [s.email for s in superusers if s.email]

    result = send_mail(
        subject='CALC Reminder - {} price list{} not reviewed'.format(
            count_unreviewed, pluralize(count_unreviewed)),
<<<<<<< HEAD
        message=strip_tags(rendered_email),
        html_message=rendered_email,
        from_email=None,
        recipient_list=recipients
=======
        body=render_to_string(
            'data_capture/email/approval_reminder.txt',
            ctx
        ),
        reply_to=[settings.HELP_EMAIL],
        to=recipients,
>>>>>>> 5e01e8ed
    )
    return EmailResult(
        was_successful=result is 1,  # or count of superusers
        context=ctx
    )<|MERGE_RESOLUTION|>--- conflicted
+++ resolved
@@ -158,19 +158,10 @@
     result = send_mail(
         subject='CALC Region 10 bulk data results - upload #{}'.format(
             upload_source.id),
-<<<<<<< HEAD
-        message=strip_tags(rendered_email),
-        html_message=rendered_email,
-        from_email=None,
-        recipient_list=[upload_source.submitter.email]
-=======
-        body=render_to_string(
-            'data_capture/email/bulk_upload_succeeded.txt',
-            ctx
-        ),
+        body=collapse_and_strip_tags(rendered_email),
+        html_message=rendered_email,
         reply_to=[settings.HELP_EMAIL],
         to=[upload_source.submitter.email],
->>>>>>> 5e01e8ed
     )
     return EmailResult(
         was_successful=result is 1,
@@ -192,19 +183,10 @@
         subject='CALC Region 10 bulk data results - upload #{}'.format(
             upload_source.id
         ),
-<<<<<<< HEAD
-        message=strip_tags(rendered_email),
-        html_message=rendered_email,
-        from_email=None,
-        recipient_list=[upload_source.submitter.email]
-=======
-        body=render_to_string(
-            'data_capture/email/bulk_upload_failed.txt',
-            ctx
-        ),
+        body=collapse_and_strip_tags(rendered_email),
+        html_message=rendered_email,
         reply_to=[settings.HELP_EMAIL],
         to=[upload_source.submitter.email],
->>>>>>> 5e01e8ed
     )
     return EmailResult(
         was_successful=result is 1,
@@ -228,19 +210,10 @@
     result = send_mail(
         subject='CALC Reminder - {} price list{} not reviewed'.format(
             count_unreviewed, pluralize(count_unreviewed)),
-<<<<<<< HEAD
-        message=strip_tags(rendered_email),
-        html_message=rendered_email,
-        from_email=None,
-        recipient_list=recipients
-=======
-        body=render_to_string(
-            'data_capture/email/approval_reminder.txt',
-            ctx
-        ),
+        body=collapse_and_strip_tags(rendered_email),
+        html_message=rendered_email,
         reply_to=[settings.HELP_EMAIL],
         to=recipients,
->>>>>>> 5e01e8ed
     )
     return EmailResult(
         was_successful=result is 1,  # or count of superusers
