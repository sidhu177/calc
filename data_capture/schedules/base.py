'''
This module contains BasePriceList, the abstract base class for
price lists being imported into CALC.

Different schedules will need different kinds of business logic for
parsing their particular kinds of price lists and adding them to CALC;
BasePriceList contains a variety of extension points to accommodate
for these specifics while providing a common interface to clients.
'''

import re
import abc
<<<<<<< HEAD
from typing import Dict, Any, Optional
=======
from typing import Dict, Any, Optional, List
>>>>>>> c837aafc

from django.template.loader import render_to_string
from django.core.validators import (
    MinValueValidator, RegexValidator)
from django.http import HttpRequest
from django.utils.safestring import SafeString, mark_safe
from django.forms import Form
from django.core.files.uploadedfile import UploadedFile

from contracts.loaders.region_10 import FEDERAL_MIN_CONTRACT_RATE
from ..models import SubmittedPriceList


min_price_validator = MinValueValidator(
    FEDERAL_MIN_CONTRACT_RATE,
    message='Price must be at least the federal contractor minimum wage '
            '(${0:.2f})'.format(FEDERAL_MIN_CONTRACT_RATE))


hour_regex = re.compile(r'^hour(ly|s)?$', flags=re.IGNORECASE)

hourly_rates_only_validator = RegexValidator(
    hour_regex, 'Value must be "Hour" or "Hourly"')


class ConcreteBasePriceListMethods:
    '''
    Concrete methods for all price lists being imported into CALC.

    We're separating these from the abstract methods so they can
    be easily tested on their own.
    '''

    # Path to the template used for presenting an example of
    # what to upload.
    upload_example_template: Optional[str] = None

    # This is a list of Django Form objects representing
    # valid rows in the price list.
    valid_rows: List[Form]

    # This is a list of Django Form objects representing
    # invalid rows in the price list.
    invalid_rows: List[Form]

    def __init__(self) -> None:
        self.valid_rows = []
        self.invalid_rows = []

    def is_empty(self) -> bool:
        '''
        Returns whether the price list contains no data.
        '''

        return not (self.valid_rows or self.invalid_rows)

    @classmethod
    def get_upload_example_context(cls) -> Optional[Dict[str, Any]]:
        '''
        Returns a dictionary to use as the context for the upload example
        template.
        '''

        return None

    @classmethod
    def render_upload_example(cls, request: HttpRequest=None) -> SafeString:
        '''
        Returns the HTML containing an example of what the schedule
        expects the user to upload, along with any other pertinent
        information.

        If the schedule has no example, returns an empty string.
        '''

        if cls.upload_example_template is not None:
            return render_to_string(cls.upload_example_template,
                                    cls.get_upload_example_context(),
                                    request=request)
        return mark_safe('')  # nosec


class BasePriceList(ConcreteBasePriceListMethods, metaclass=abc.ABCMeta):
    '''
    Abstract base class for price lists being imported into CALC.
    '''

    # Human-readable name of the schedule to which the price list
    # belongs. Subclasses should override this.
    title = 'Unknown Schedule'

    # Extra instructions text to use for the upload widget.
    upload_widget_extra_instructions: Optional[str] = None

    @abc.abstractmethod
    def add_to_price_list(self, price_list: SubmittedPriceList) -> None:
        '''
        Adds the price list's valid rows to the given
        data_capture.models.SubmittedPriceList model.
        '''

        raise NotImplementedError()

    @abc.abstractmethod
    def serialize(self) -> Any:
        '''
        Returns a JSON-serializable representation of the
        price list.
        '''

        raise NotImplementedError()

    @abc.abstractmethod
    def to_table(self) -> SafeString:
        '''
        Returns a string of the HTML table representation of the valid rows
        of the price list
        '''

        raise NotImplementedError()

    @abc.abstractmethod
    def to_error_table(self) -> SafeString:
        '''
        Returns a string of the HTML table representation of the invalid
        rows of the price list
        '''

        raise NotImplementedError()

    @classmethod
    @abc.abstractmethod
    def deserialize(cls, obj: Any) -> 'BasePriceList':
        '''
        Given an object previously returned by serialize(),
        Return a BasePriceList subclass.
        '''

        raise NotImplementedError()

    @classmethod
    @abc.abstractmethod
    def load_from_upload(cls, f: UploadedFile) -> 'BasePriceList':
        '''
        Given an UploadedFile, return a BasePriceList
        subclass that represents the price list. If the file could not
        be read, raise a ValidationError.

        For more details on UploadedFile, see:

            https://docs.djangoproject.com/en/1.9/ref/files/uploads/
        '''

        raise NotImplementedError()<|MERGE_RESOLUTION|>--- conflicted
+++ resolved
@@ -10,11 +10,7 @@
 
 import re
 import abc
-<<<<<<< HEAD
-from typing import Dict, Any, Optional
-=======
 from typing import Dict, Any, Optional, List
->>>>>>> c837aafc
 
 from django.template.loader import render_to_string
 from django.core.validators import (
