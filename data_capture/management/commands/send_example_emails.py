--- conflicted
+++ resolved
@@ -3,72 +3,6 @@
 from data_capture import email
 
 
-<<<<<<< HEAD
-pl_ctx = {
-    'price_list': {
-        'created_at': timezone.now(),
-        'contract_number': 'GS-12-Example',
-        'get_schedule_title': 'Fake Schedule',
-        'vendor_name': 'Example Vendor, Inc.',
-    },
-    'details_link': 'https://example.com/price-list/details',
-}
-
-EXAMPLES = [
-    dict(
-        subject='Example Price List Approved',
-        template='data_capture/email/price_list_approved.html',
-        ctx=pl_ctx
-    ),
-    dict(
-        subject='Example Price List Rejected',
-        template='data_capture/email/price_list_rejected.html',
-        ctx=pl_ctx
-    ),
-    dict(
-        subject='Example Price List Retired',
-        template='data_capture/email/price_list_retired.html',
-        ctx=pl_ctx
-    ),
-    dict(
-        subject='Example Bulk Upload Succeeded',
-        template='data_capture/email/bulk_upload_succeeded.html',
-        ctx={
-                'upload_source': {
-                    'id': 2,
-                    'submitter': {'email': 'example_admin@example.com'},
-                    'created_at': timezone.now(),
-                },
-                'r10_upload_link': 'https://example.com/r10_bulk_upload',
-                'num_contracts': 50123,
-                'num_bad_rows': 25,
-        }
-    ),
-    dict(
-        subject='Example Bulk Upload Failed',
-        template='data_capture/email/bulk_upload_failed.html',
-        ctx={
-                'upload_source': {
-                    'id': 2,
-                    'submitter': {'email': 'example_admin@example.com'},
-                    'created_at': timezone.now(),
-                },
-                'r10_upload_link': 'https://example.com/r10_bulk_upload',
-                'traceback': 'error traceback'
-            }
-    ),
-    dict(
-        subject='Example Price List Review Reminder',
-        template='data_capture/email/approval_reminder.html',
-        ctx={
-                'unreviewed_url': 'https://example.com/unreviewed_price_lists',
-            }
-    )
-]
-
-
-=======
->>>>>>> 466f0b52
 @click.command()
 @click.argument('to', default='user@example.com')
 def command(to):
