--- conflicted
+++ resolved
@@ -85,14 +85,7 @@
     if upload_source_id is None:
         return redirect('data_capture:bulk_region_10_step_1')
 
-<<<<<<< HEAD
-    contracts_logger.info(
-        'Queuing bulk upload job (pk={})'.format(upload_source_id))
-
-    process_bulk_upload_and_send_email_job.delay(upload_source_id)
-=======
     jobs.process_bulk_upload_and_send_email.delay(upload_source_id)
->>>>>>> 37919cff
 
     # remove the upload_source_id from session
     del request.session['data_capture:upload_source_id']
