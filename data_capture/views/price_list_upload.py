import json
from functools import wraps
from django.views.decorators.http import require_http_methods
from django.shortcuts import render, redirect
from django.http import HttpResponseBadRequest

from .. import forms
from ..decorators import handle_cancel, contract_officer_perms_required
from ..schedules import registry
from .common import add_generic_form_error
from frontend import ajaxform


def gleaned_data_required(f):
    @wraps(f)
    def wrapper(request):
        try:
            d = request.session['data_capture:price_list']['gleaned_data']
        except:
            return redirect('data_capture:step_3')

        return f(request, registry.deserialize(d))
    return wrapper


<<<<<<< HEAD
def get_nested_item(obj, keys, default=None):
    '''
    Get a nested item from a nested structure of dictionary-like objects,
    returning a default value if any expected keys are not present.

    Examples:

        >>> d = {'foo': {'bar': 'baz'}}
        >>> get_nested_item(d, ('foo', 'bar'))
        'baz'
        >>> get_nested_item(d, ('foo', 'blarg'))
    '''

    key = keys[0]
    if key not in obj:
        return default
    if len(keys) > 1:
        return get_nested_item(obj[key], keys[1:], default)
    return obj[key]


@login_required
=======
@contract_officer_perms_required
>>>>>>> a4f74b5a
@require_http_methods(["GET", "POST"])
def step_1(request):
    if request.method == 'GET':
        form = forms.Step1Form(data=get_nested_item(
            request.session,
            ('data_capture:price_list', 'step_1_POST')
        ))
    else:
        form = forms.Step1Form(request.POST)
        if form.is_valid():
            request.session['data_capture:price_list'] = {
                'step_1_POST': request.POST,
            }
            return redirect('data_capture:step_2')

        else:
            add_generic_form_error(request, form)

    return render(request, 'data_capture/price_list/step_1.html', {
            'step_number': 1,
            'form': form,
        })


@contract_officer_perms_required
@require_http_methods(["GET", "POST"])
@handle_cancel
def step_2(request):
    # Redirect back to step 1 if we don't have data
    if 'step_1_POST' not in request.session.get('data_capture:price_list',
                                                {}):
        return redirect('data_capture:step_1')

    if request.method == 'GET':
        form = forms.Step2Form(data=get_nested_item(
            request.session,
            ('data_capture:price_list', 'step_2_POST')
        ))
    else:
        form = forms.Step2Form(request.POST)
        if form.is_valid():
            session_data = request.session['data_capture:price_list']
            session_data['step_2_POST'] = request.POST

            # Changing the value of a subkey doesn't cause the session to save,
            # so do it manually
            request.session.modified = True

            return redirect('data_capture:step_3')
        else:
            add_generic_form_error(request, form)

    return render(request, 'data_capture/price_list/step_2.html', {
        'step_number': 2,
        'form': form
    })


@contract_officer_perms_required
@require_http_methods(["GET", "POST"])
@handle_cancel
def step_3(request):
    if 'step_2_POST' not in request.session.get('data_capture:price_list',
                                                {}):
        return redirect('data_capture:step_2')
    else:
        if request.method == 'GET':
            form = forms.Step3Form()
        else:
            session_pl = request.session['data_capture:price_list']
            posted_data = dict(
                request.POST,
                schedule=session_pl['step_1_POST']['schedule'])
            form = forms.Step3Form(posted_data, request.FILES)

            if form.is_valid():
                session_pl['gleaned_data'] = \
                    registry.serialize(form.cleaned_data['gleaned_data'])

                request.session.modified = True

                return ajaxform.redirect(request, 'data_capture:step_4')
            else:
                add_generic_form_error(request, form)

        return ajaxform.render(
            request,
            context={
                'step_number': 3,
                'form': form
            },
            template_name='data_capture/price_list/step_3.html',
            ajax_template_name='data_capture/price_list/upload_form.html',
        )


@contract_officer_perms_required
@gleaned_data_required
@handle_cancel
def step_4(request, gleaned_data):
    session_pl = request.session['data_capture:price_list']
    preferred_schedule = registry.get_class(
        session_pl['step_1_POST']['schedule']
    )
    if request.method == 'POST':
        if not gleaned_data.valid_rows:
            # Our UI never should've let the user issue a request
            # like this.
            return HttpResponseBadRequest()
        step_1_form = forms.Step1Form(
            session_pl['step_1_POST']
        )
        if not step_1_form.is_valid():
            raise AssertionError('invalid step 1 data in session')
        price_list = step_1_form.save(commit=False)

        step_2_form = forms.Step2Form(
            session_pl['step_2_POST'],
            instance=price_list
        )
        if not step_2_form.is_valid():
            raise AssertionError('invalid step 2 data in session')
        step_2_form.save(commit=False)

        price_list.submitter = request.user
        price_list.serialized_gleaned_data = json.dumps(
            session_pl['gleaned_data'])
        price_list.save()
        gleaned_data.add_to_price_list(price_list)

        del request.session['data_capture:price_list']

        return redirect('data_capture:step_5')

    return render(request, 'data_capture/price_list/step_4.html', {
        'step_number': 4,
        'gleaned_data': gleaned_data,
        'is_preferred_schedule': isinstance(gleaned_data, preferred_schedule),
        'preferred_schedule': preferred_schedule,
    })


@contract_officer_perms_required
def step_5(request):
    return render(request, 'data_capture/price_list/step_5.html', {
        'step_number': 5
    })<|MERGE_RESOLUTION|>--- conflicted
+++ resolved
@@ -23,7 +23,6 @@
     return wrapper
 
 
-<<<<<<< HEAD
 def get_nested_item(obj, keys, default=None):
     '''
     Get a nested item from a nested structure of dictionary-like objects,
@@ -45,10 +44,7 @@
     return obj[key]
 
 
-@login_required
-=======
 @contract_officer_perms_required
->>>>>>> a4f74b5a
 @require_http_methods(["GET", "POST"])
 def step_1(request):
     if request.method == 'GET':
