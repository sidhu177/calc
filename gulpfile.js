'use strict'; // eslint-disable-line

require('dotenv').config({ silent: true });

if (!('DEBUG' in process.env)) {
  process.env.NODE_ENV = 'production';
}

const spawn = require('child_process').spawn;
const path = require('path');

const gulp = require('gulp');
const sass = require('gulp-sass');
const cleancss = require('gulp-clean-css');
const concat = require('gulp-concat');
const sourcemaps = require('gulp-sourcemaps');
const rename = require('gulp-rename');
const eslint = require('gulp-eslint');
const gutil = require('gulp-util');
const del = require('del');
const uglify = require('gulp-uglify');
const gulpif = require('gulp-if');
const bourbonNeatPaths = require('bourbon-neat').includePaths;
const named = require('vinyl-named');

const webpackUtil = require('./frontend/gulp/webpack-util');

const BUILT_FRONTEND_DIR = 'frontend/static/frontend/built';

const isProd = process.env.NODE_ENV === 'production';
gutil.log(`Gulp is running in ${isProd ? 'production' : 'development'} mode`);

const dirs = {
  src: {
    style: 'frontend/source/sass/',
    scripts: 'frontend/source/js/',
    sphinx: 'docs/',
    root: './',
  },
  dest: {
    style: {
      built: `${BUILT_FRONTEND_DIR}/style`,
    },
    scripts: {},
  },
};

const paths = {
  sass: '**/*.scss',
  js: '**/*.@(js|jsx)',
  sphinx: '*.@(md|py|rst)',
  changelog: 'CHANGELOG.md',
};

const bundles = {
  // Scripts common to Data Explorer and Data Capture
  common: {},
  // Data Explorer scripts
  dataExplorer: {
    dirName: 'data-explorer',
    vendor: [
      'vendor/rgbcolor.js',
      'vendor/StackBlur.js',
      'vendor/canvg.js',
      'vendor/canvas-toBlob.js',
      'vendor/FileSaver.js',
<<<<<<< HEAD
=======
      'vendor/jquery.auto-complete.js',
>>>>>>> bd0780be
    ],
  },
  // Data Capture scripts
  dataCapture: {
    dirName: 'data-capture',
  },
  // Styleguide scripts
  styleguide: {},
  // Test scripts
  tests: {},
};

function concatAndMapSources(name, sources, dest) {
  return gulp.src(sources)
    .pipe(sourcemaps.init())
    .pipe(concat(name))
    .pipe(gulpif(isProd, uglify()))
    .pipe(sourcemaps.write('./'))
    .pipe(gulp.dest(dest));
}

const vendoredBundles = [];

// Generate tasks for all the vendor bundles
Object.keys(bundles).forEach((name) => {
  const options = bundles[name];
  const dirName = options.dirName || name;
  const vendor = options.vendor || [];

  if (vendor.length) {
    const vendoredBundleName = `js:${dirName}:vendor`;
    gulp.task(vendoredBundleName, () =>
      concatAndMapSources(  // eslint-disable-line no-use-before-define
        `${dirName}.vendor.js`,
        vendor.map(p => dirs.src.scripts + p),
        `${BUILT_FRONTEND_DIR}/js/`));

    vendoredBundles.push(vendoredBundleName);
  }
});


// default task
// running `gulp` will default to watching and dist'ing files
gulp.task('default', ['watch']);

gulp.task('sphinx', (cb) => {
  const sphinx = spawn('make', ['html'], {
    stdio: 'inherit',
    cwd: path.join(__dirname, '/docs'),
    shell: true,
  });
  sphinx.on('exit', (code) => {
    if (code !== 0) {
      cb(new Error('Sphinx failed!'));
      return;
    }
    cb(null);
  });
});

// production build task
// will need to run before collectstatic
// `yarn gulp build` or `gulp run build` if gulp-cli is installed globally
gulp.task('build', ['sass', 'js', 'sphinx']);

// watch files for changes
gulp.task('watch', ['set-watching', 'sass', 'js', 'sphinx'], () => {
  gulp.watch([
    path.join(dirs.src.sphinx, paths.sphinx),
    path.join(dirs.src.root, paths.changelog),
  ], ['sphinx']);
  gulp.watch(path.join(dirs.src.style, paths.sass), ['sass']);

  if (!('ESLINT_CHILL_OUT' in process.env)) {
    gulp.watch(path.join(dirs.src.scripts, paths.js), ['lint']);
  }

  // Note: wepback bundles set up their own watch handling
  // so we don't want to re-trigger them here, ref #437
  gulp.watch(path.join(dirs.src.scripts, 'vendor', paths.js), ['js:vendor']);
});

gulp.task('clean', () => {
  function getPaths(obj) {
    return Object.keys(obj).map(k => path.join(obj[k], '**/*'));
  }

  const styleDirs = getPaths(dirs.dest.style);
  const scriptDirs = getPaths(dirs.dest.scripts);

  del([].concat(styleDirs, scriptDirs));
});

// compile SASS sources
gulp.task('sass', () => gulp.src(path.join(dirs.src.style, paths.sass))
  .pipe(sourcemaps.init())
    .pipe(sass({
      includePaths: [bourbonNeatPaths, 'node_modules'],
    }).on('error', sass.logError))
    .pipe(rename({ suffix: '.min' }))
    .pipe(cleancss())
  .pipe(sourcemaps.write('./'))
  .pipe(gulp.dest(dirs.dest.style.built)));

// Compile and lint JavaScript sources
gulp.task('js', ['lint', 'js:vendor', 'js:webpack']);

gulp.task('js:vendor', vendoredBundles);

// boolean flag to indicate to webpack that it should set up its watching
let isWatching = false;
gulp.task('set-watching', () => {
  isWatching = true;
});

gulp.task('js:webpack', () => {
  // NOTE: Don't return this stream, otherwise other streams will get swallowed
  // I think this is because when watching, webpack-stream does not ever
  // return its stream
  gulp.src(webpackUtil.scriptSources({
    bundles,
    rootDir: dirs.src.scripts,
  }))
    .pipe(named(webpackUtil.getLastFolderName))
    .pipe(webpackUtil.webpackify({ isWatching, isProd }))
    .pipe(gulp.dest(`${BUILT_FRONTEND_DIR}/js/`));
});

gulp.task('lint', () => gulp.src(path.join(dirs.src.scripts, paths.js))
    .pipe(eslint())
    .pipe(eslint.format()));

// set up a SIGTERM handler for quick graceful exit from docker
process.on('SIGTERM', () => {
  process.exit(1);
});<|MERGE_RESOLUTION|>--- conflicted
+++ resolved
@@ -64,10 +64,6 @@
       'vendor/canvg.js',
       'vendor/canvas-toBlob.js',
       'vendor/FileSaver.js',
-<<<<<<< HEAD
-=======
-      'vendor/jquery.auto-complete.js',
->>>>>>> bd0780be
     ],
   },
   // Data Capture scripts
