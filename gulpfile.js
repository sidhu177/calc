--- conflicted
+++ resolved
@@ -133,13 +133,9 @@
 
 // production build task
 // will need to run before collectstatic
-<<<<<<< HEAD
-// `npm run gulp -- build` or `gulp run build` if gulp-cli is installed globally
+
+// `yarn gulp build` or `gulp run build` if gulp-cli is installed globally
 gulp.task('build', ['copy-uswds-assets', 'sass', 'js', 'sphinx']);
-=======
-// `yarn gulp build` or `gulp run build` if gulp-cli is installed globally
-gulp.task('build', ['sass', 'js', 'sphinx']);
->>>>>>> 5103e991
 
 // watch files for changes
 gulp.task('watch', ['set-watching', 'copy-uswds-assets', 'sass', 'js', 'sphinx'], () => {
