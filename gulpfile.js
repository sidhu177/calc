'use strict'; // eslint-disable-line

const path = require('path');

const gulp = require('gulp');
const sass = require('gulp-sass');
const cleancss = require('gulp-clean-css');
const concat = require('gulp-concat');
const sourcemaps = require('gulp-sourcemaps');
const rename = require('gulp-rename');
const eslint = require('gulp-eslint');
const gutil = require('gulp-util');
const uglify = require('gulp-uglify');
const source = require('vinyl-source-stream');
const buffer = require('vinyl-buffer');
const browserify = require('browserify');
const watchify = require('watchify');
const babelify = require('babelify');
const del = require('del');

const dirs = {
  src: {
    style: 'hourglass_site/static_source/style/',
    scripts: 'hourglass_site/static_source/js/',
  },
  dest: {
    style: {
      all: 'hourglass_site/static/hourglass_site/style/built',
    },
    scripts: {
      // Scripts (vendor libs) common to CALC 1 and 2
      common: 'hourglass_site/static/hourglass_site/js/built/common',
      // CALC 1.0 scripts
      dataExplorer: 'hourglass_site/static/hourglass_site/js/built/data-explorer',
      // CALC 2.0/ Data Capture scripts
      dataCapture: 'hourglass_site/static/hourglass_site/js/built/data-capture',
    },
  },
};

const paths = {
  sass: '**/*.scss',
  css: '**/*.css',
  js: '**/*.js',
  dataCaptureEntry: 'data-capture/index.js',
  dataCaptureOutfile: 'index.min.js',
};

const bundles = {
  common: {
    base: [
      'vendor/d3.v3.min.js',
      'vendor/jquery.min.js',
      'vendor/query.xdomainrequest.min.js',
      'vendor/formdb.min.js',
      'common/hourglass.js',
      'vendor/jquery.tooltipster.js',
      'vendor/jquery.nouislider.all.min.js',
    ],
  },
  dataExplorer: {
    index: [
      'vendor/rgbcolor.js',
      'vendor/StackBlur.js',
      'vendor/canvg.js',
      'vendor/canvas-toBlob.js',
      'vendor/FileSaver.js',
      'vendor/jquery.auto-complete.min.js',
      'data-explorer/index.js',
    ],
  },
};

let isWatching = false;

// default task
// running `gulp` will default to watching and dist'ing files
gulp.task('default', ['watch']);

// production build task
// will need to run before collectstatic
// `npm run gulp -- build` or `gulp run build` if gulp-cli is installed globally
gulp.task('build', ['sass', 'js']);

// watch files for changes
gulp.task('watch', ['sass', 'js'], () => {
  isWatching = true;
  gulp.watch(path.join(dirs.src.style, paths.sass), ['sass']);
  gulp.watch(path.join(dirs.src.scripts, paths.js), ['js']);
});

gulp.task('clean', () => {
  function getPaths(obj) {
    return Object.keys(obj).map((k) => path.join(obj[k], '**/*'));
  }

  const styleDirs = getPaths(dirs.dest.style);
  const scriptDirs = getPaths(dirs.dest.scripts);

  del([].concat(styleDirs, scriptDirs));
});

// compile SASS sources
gulp.task('sass', () => gulp.src(path.join(dirs.src.style, paths.sass))
  .pipe(sass())
  .pipe(gulp.dest(dirs.dest.style.all))
  .pipe(rename({ suffix: '.min' }))
  .pipe(sourcemaps.init())
    .pipe(cleancss())
  .pipe(sourcemaps.write('./'))
  .pipe(gulp.dest(dirs.dest.style.all))
);

<<<<<<< HEAD
gulp.task('css', () => gulp.src(dirs.src.style + paths.css)
  .pipe(gulp.dest(dirs.dest.style))
);

gulp.task('js', ['lint', 'js:legacy']);
=======
// Compile and lint JavaScript sources
gulp.task('js', ['lint', 'js:data-capture', 'js:legacy']);
>>>>>>> 1fe7b88d

gulp.task('js:legacy', ['js:data-explorer:index', 'js:common:base']);

function concatAndMapSources(name, sources, dest) {
  return gulp.src(sources)
    .pipe(sourcemaps.init())
      .pipe(concat(name))
    .pipe(sourcemaps.write('./'))
    .pipe(gulp.dest(dest));
}

gulp.task('js:data-explorer:index', () => concatAndMapSources(
    'index.min.js',
    bundles.dataExplorer.index.map((p) => dirs.src.scripts + p),
    dirs.dest.scripts.dataExplorer
  )
);

gulp.task('js:common:base', () => concatAndMapSources(
    'base.min.js',
    bundles.common.base.map((p) => dirs.src.scripts + p),
    dirs.dest.scripts.common
  )
);


function browserifyBundle(entryPath, outputPath, outputFile) {
  // ref: https://gist.github.com/danharper/3ca2273125f500429945
  let bundler = browserify(entryPath, { debug: true })
    .transform(babelify.configure({ presets: ['es2015'] }));

  if (isWatching) {
    bundler = watchify(bundler);
  }

  function rebundle() {
    bundler.bundle()
      .on('error', (err) => {
        gutil.beep();
        gutil.log(gutil.colors.red(`Error (browserify):\n${err.toString()}`));
        if (!isWatching) {
          throw err;
        }
      })
      .pipe(source(outputFile))
      .pipe(buffer())
      .pipe(sourcemaps.init({ loadMaps: true }))
        .pipe(uglify())
      .pipe(sourcemaps.write('./'))
      .pipe(gulp.dest(outputPath));
  }

  if (isWatching) {
    bundler.on('update', () => {
      gutil.log(`-> Rebundling ${entryPath}`);
      rebundle();
    });
  }

  rebundle();
  return bundler;
}

gulp.task('js:data-capture', () =>
  browserifyBundle(
    path.join(dirs.src.scripts, paths.dataCaptureEntry),
    dirs.dest.scripts.dataCapture,
    paths.dataCaptureOutfile
  )
);

gulp.task('lint', () => gulp.src(path.join(dirs.src.scripts, paths.js))
  .pipe(eslint())
  .pipe(eslint.format())
);

// set up a SIGTERM handler for quick graceful exit from docker
process.on('SIGTERM', () => {
  process.exit(1);
});<|MERGE_RESOLUTION|>--- conflicted
+++ resolved
@@ -25,7 +25,8 @@
   },
   dest: {
     style: {
-      all: 'hourglass_site/static/hourglass_site/style/built',
+      built: 'hourglass_site/static/hourglass_site/style/built',
+      vendor: 'hourglass_site/static/hourglass_site/style/vendor',
     },
     scripts: {
       // Scripts (vendor libs) common to CALC 1 and 2
@@ -103,24 +104,20 @@
 // compile SASS sources
 gulp.task('sass', () => gulp.src(path.join(dirs.src.style, paths.sass))
   .pipe(sass())
-  .pipe(gulp.dest(dirs.dest.style.all))
+  .pipe(gulp.dest(dirs.dest.style.built))
   .pipe(rename({ suffix: '.min' }))
   .pipe(sourcemaps.init())
     .pipe(cleancss())
   .pipe(sourcemaps.write('./'))
-  .pipe(gulp.dest(dirs.dest.style.all))
-);
-
-<<<<<<< HEAD
+  .pipe(gulp.dest(dirs.dest.style.built))
+);
+
 gulp.task('css', () => gulp.src(dirs.src.style + paths.css)
-  .pipe(gulp.dest(dirs.dest.style))
-);
-
-gulp.task('js', ['lint', 'js:legacy']);
-=======
+  .pipe(gulp.dest(dirs.dest.style.vendor))
+);
+
 // Compile and lint JavaScript sources
 gulp.task('js', ['lint', 'js:data-capture', 'js:legacy']);
->>>>>>> 1fe7b88d
 
 gulp.task('js:legacy', ['js:data-explorer:index', 'js:common:base']);
 
