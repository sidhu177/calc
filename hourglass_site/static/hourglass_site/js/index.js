--- conflicted
+++ resolved
@@ -938,7 +938,6 @@
     }
   }
 
-<<<<<<< HEAD
   $('.slider').noUiSlider({
     start: [0, 45],
     step: 1,
@@ -973,7 +972,7 @@
 
   // on load remove active class on experience slider
   $('#min_experience, #max_experience').removeClass('filter_active');
-=======
+
   function isNumberKey(evt){
       var charCode = (evt.which) ? evt.which : event.keyCode
       if (charCode > 31 && (charCode < 48 || charCode > 57))
@@ -1005,6 +1004,4 @@
     }
   });
 
->>>>>>> 5b941852
-
 })(this);