@import url(skeleton/normalize.css);
@import url(skeleton/skeleton.css);

* {
          box-sizing: border-box;
     -moz-box-sizing: border-box;
  -webkit-box-sizing: border-box;
}

thead th {
  vertical-align: bottom; }

table {
  width: 100%;
}

td, td:first-child,
th, th:first-child,
table caption {
  position: relative;
  padding: .25em .5em;
  vertical-align: top; }

table caption {
  padding-bottom: 1.5em;
  vertical-align: bottom;
}

th, th:first-child {
  vertical-align: bottom;
}

tbody tr:nth-child(odd) td {
  background: #f9f9f9; }

td.sorted {
  background: #fafafa;
}

tbody tr:nth-child(odd) td.sorted {
  background: #f0f0f0;
}

thead th {
  color: #666;
  border-bottom: 1px solid;
}

table caption {
  color: #666;
  text-align: left;
  font-weight: bold; }

th.sortable {
  text-decoration: underline;
  cursor: pointer;
  padding-right: 1.5em;
}

  th.sorted {
    color: #000;
    background: #f8f8f8;
    position: relative;
  }

<<<<<<< HEAD
  th.sortable:after,
  th.collapsible:after {
=======
  th.sortable:after {
>>>>>>> c6ea6590
    display: inline-block;
    line-height: 1em;
    height: 1em;
    position: absolute;
    bottom: .4em;
    right: 0;
    margin-top: -.5em;
    margin-right: .25em;
  }

  th.sortable:after {
    content: "▽";
    font-weight: normal;
    font-size: .9em;
  }

  th.sorted:after {
    content: "▼";
    font-size: 1em;
  }

  th.sorted.descending:after {
    content: "▲";
  }

th.collapsible {
  position: relative;
}

th.collapsible.collapsed {
  width: 0;
  font-size: 0;
}

th.collapsible a.toggle-collapse {
  position: absolute;
  font-size: 1rem;
  line-height: 1.2em;
  padding: 2px 4px;
  text-transform: uppercase;
  text-decoration: underline;
  color: #999;
  top: 0;
  left: 100%;
  width: 3em;
  height: 100%;
}

th.collapsed,
td.collapsed {
  width: 1.5em !important;
  border-left: 1px dotted #E1E1E1;
}

.autocomplete-suggestions {
  position: absolute;
  display: none;
  z-index: 9999;
  overflow: hidden;
  background: #fff;

  max-height: 29.4rem;
  overflow: hidden;
  overflow-y: auto;
  border: 1px solid #ccc;
}

.autocomplete-suggestion {
  position: relative;
  padding: .25em .5em;
}

.autocomplete-suggestion .count {
  position: absolute;
  right: .5em;
  text-align: right;
}

.autocomplete-suggestion.selected {
  color: #fff;
  background: #1EAEDB;
}

.graph {
  position: relative;
}

.graph > .title {
  position: absolute;
}

.range-graph {
  margin: 5rem 0 2rem 0;
  height: 1rem;
  border-color: #999;
  border-style: solid;
  border-width: 1px 1px 0 1px;
  line-height: 1.2em;
  position: relative; }

  .range-graph .tick {
    position: absolute;
    width: auto;
    white-space: nowrap;
    top: 100%;
    width: 1.6em;
    -webkit-transition: left 0.5s ease-in;
    -moz-transition: left 0.5s ease-in;
    transition: left 0.5s ease-in; }

    .range-graph .tick b.value {
      margin: .1em 0; }

    .range-graph .tick.mark:before {
      content: " ";
      display: block;
      position: absolute;
      left: 50%;
      top: 0;
      width: 1px;
      height: 1rem;
      background: #000; }

    .range-graph .tick.left {
      width: 10em;
      text-align: left;
      padding-left: 0;
      padding-right: .5em; }

      .range-graph .tick.left.mark:before {
        left: auto;
        right: -3px; }

    .range-graph .tick.right {
      width: 10em;
      text-align: right;
      padding-right: 0;
      padding-left: .5em; }

      .range-graph .tick.right.mark:before {
        right: auto;
        left: -3px; }

    .range-graph
    .tick.min,
    .range-graph .tick.max {
      color: #666; }

    .range-graph .tick.min {
      left: 0; }
    .range-graph .tick.max {
      right: 0; }

    .range-graph .tick.average {
      top: auto;
      bottom: 100%;
      padding-bottom: .7em;
      width: 10em;
      margin-left: -5em;
      text-align: center;
    }

    .range-graph .tick.mark.average:before {
      top: auto;
      bottom: 0;
    }

.bar-chart {
  position: relative; }
  .bar-chart .row {
    position: relative;
    line-height: 1.2em;
    height: 1.2em;
    margin-bottom: .5em;
    margin-left: 2em; }
    .bar-chart .row .row-label {
      position: absolute;
      right: 100%;
      width: 2em; }
  .bar-chart .bar {
    position: relative;
    height: 100%;
    background: #dcf;
    -webkit-transition: margin-left 0.5s linear;
    -moz-transition: margin-left 0.5s linear;
    transition: margin-left 0.5s linear;
    -webkit-transition: margin-right 0.5s linear;
    -moz-transition: margin-right 0.5s linear;
    transition: margin-right 0.5s linear; }
    .bar-chart .bar .average {
      position: absolute;
      left: 0%;
      height: 1.6em;
      top: -.2em;
      border-left: 1px solid #000;
      padding: .2em;
      -webkit-transition: left 0.5s linear;
      -moz-transition: left 0.5s linear;
      transition: left 0.5s linear; }
      .bar-chart .bar .average .count {
        color: #666;
        font-size: .5em;
        margin-left: .5em; }


.loading-indicator,
.has-data {
    -webkit-transition: opacity 0.5s linear;
       -moz-transition: opacity 0.5s linear;
            transition: opacity 0.5s linear;
}

.loading .has-data {
  opacity: .2;
}

.loading-indicator {
  opacity: 0;
  visibility: hidden;
}

  .loading-indicator > * {
    margin: 0;
  }

  .loading .loading-indicator {
    opacity: 1;
    visibility: visible;
  }

svg {
  display: block;
  margin: 0;
  width: 100%;
  height: auto;
}

svg * {
  vector-effect: non-scaling-stroke;
}

.axis line,
.axis path {
  fill: none;
  stroke-width: 1;
  stroke: #000;
  shape-rendering: crispEdges;
}

.axis text {
  font-size: 13px;
}

.avg .value,
.axis .tick.primary text {
  font-weight: bold;
}

svg.histogram rect {
  fill: #999;
  stroke: #fff;
  stroke-width: 1;
}

svg.histogram .avg line {
  stroke-width: 1;
  stroke: #000;
}

.filter_active  {
  border: 2px solid #ffd855 !important;
}<|MERGE_RESOLUTION|>--- conflicted
+++ resolved
@@ -63,12 +63,7 @@
     position: relative;
   }
 
-<<<<<<< HEAD
-  th.sortable:after,
-  th.collapsible:after {
-=======
   th.sortable:after {
->>>>>>> c6ea6590
     display: inline-block;
     line-height: 1em;
     height: 1em;
