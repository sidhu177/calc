@charset 'utf-8';
@import url(skeleton/normalize.css);
@import url(skeleton/skeleton.css);

body {
  /* no more Raleway */
  font-family: "Helvetica Neue", "HelveticaNeue", Helvetica, Arial, sans-serif;
}

* {
          box-sizing: border-box;
     -moz-box-sizing: border-box;
  -webkit-box-sizing: border-box;
}

.container {
  width: 100%;
  padding-left: 20px;
  padding-right: 20px;
}

@media (min-width: 980px) {
  .container {
    padding-left: 0;
    padding-right: 0;
  }
}

.skip-nav {
  position: absolute;
  left: -9999px;
  height: 0;
}

.skip-nav:focus {
  position: relative;
  left: auto;
  height: auto;
  display: block;
}

/*
.button,
.button-primary {
  font-size: 1.5rem !important;
  font-weight: normal;
  line-height: 2rem !important;
}
*/

#banner {
  color: #d9d9d9;
  font-size: 85%;
  background: #323A45;
  padding: .2rem 0;
  text-align: center;
}

  #banner p {
    margin: 0;
  }

  #usa img {
    vertical-align: baseline;
    position: relative;
    top: 1px;
    margin-right: .3rem;
  }

  @media (min-width: 600px) {
    #banner {
      text-align: left;
    }

    #banner #usa {
      float: left;
    }

    #banner #site-status {
      float: right;
    }
  }

header {
  padding-top: 1rem;
  color: #fff;
  background: #044364;
  background-image: url(../images/background-header.png);
  background-repeat: repeat;
  background-size: auto 100%;
}
.logo {
  display: inline-block;
<<<<<<< HEAD
  width: 188px;
  height: 76px;
}
#calc-description {
  color: #225481;
  font-family: 'Open Sans';
  font-weight: 600;
  font-style: italic;
  margin-bottom: 1em;
  margin-top: -.4em;
  font-size: 120%;
=======
  width:130px;
}
.description-main {
  color: #fff;
  font-family: "Open Sans", sans-serif;
  font-size: 2.2em;
  font-style: italic;
  font-weight: 400;
  margin-bottom: .3em;
  margin-top: 1em;
}
.description-secondary {
  color: rgba(255,255,255,.6);
  font-size: 1.5em;
  letter-spacing: normal;
  margin-bottom: 2em;
>>>>>>> af887277
}
h1 {
  letter-spacing: 0;
}

  h1 .site-title {
    display: block;
    line-height: 1em;
  }

  h1 .site-subtitle {
    font-size: 2rem;
    display: block;
  }

nav ul {
  list-style: none;
  margin: -3.5rem 0 1rem 0;
  padding: 0;
  float: right;
  display: inline-block;
}

  nav ul li {
    list-style: none;
    float: left;
    margin: 0;
  }

  nav ul:after {
    content: " ";
    display: table;
    clear: both;
  }

  nav ul li a {
    background: none repeat scroll 0 0 rgba(255, 255, 255, 0.15);
    border-radius: 4px;
    color: #fff;
    display: inline-block;
    font-size: 0.8em;
    font-weight: bold;
    padding: 0.5rem 1.5rem;
    text-decoration: none;
  }

  nav ul li a:hover {
    background: none repeat scroll 0 0 rgba(255, 255, 255, 0.25);    
    color: #fff;
  }

  nav ul li:first-child {
    margin-left: -1.5rem;
  }

main {
  margin: 2rem 0;
}
main h4 {
  margin-bottom:0px;
}

footer {
  color: #fff;
  background: #444749;
  padding: 2rem 0;
  line-height: 1.3;
  font-family: 'Open Sans';
  font-weight: 300;
  background-image: url(../images/footer_bg.png);
  background-repeat: repeat;
  background-size: auto 100%;
}

  footer a,
  footer a:hover {
    color: #fff;
  }

  footer h3 {
    color: #ff0;
    font-size: 3rem;
    letter-spacing: 0;
    /*Raleway never dies, Shawn*/
    font-family: 'Raleway', sans-serif;
    font-weight: 600;
    margin-bottom:0px;
  }
#footer_nav {
    padding-top: 15px;
    color: #FFF;
    list-style-type: none;
    float: left;
}
#footer_nav a {
    color: #FFF;
    list-style-type: none;   
}
#footer_nav ul {
    color: #FFF;
    list-style-type: none;
    font-weight: 300;
    padding-left: 0;
}
.email_us {
    margin-top: 15px;
    color: #CCCCCC;
    font-size: 1.5em;
 }
  /*
  footer .columns {
    padding-left: 2rem;
  }

  footer .columns:first-child {
    padding-left: 0;
  }
  */

  /*
   * this doesn't work because the column heights vary
  footer .columns + .columns {
    border-left: 1px solid #808183;
  }
  */

#logos {
  text-align: right;
}

#logos a {
  display: inline-block;
  margin-left: 1rem;
}

#logos a img {
  width: 85px;
  height: 85px;
}<|MERGE_RESOLUTION|>--- conflicted
+++ resolved
@@ -91,19 +91,6 @@
 }
 .logo {
   display: inline-block;
-<<<<<<< HEAD
-  width: 188px;
-  height: 76px;
-}
-#calc-description {
-  color: #225481;
-  font-family: 'Open Sans';
-  font-weight: 600;
-  font-style: italic;
-  margin-bottom: 1em;
-  margin-top: -.4em;
-  font-size: 120%;
-=======
   width:130px;
 }
 .description-main {
@@ -120,7 +107,6 @@
   font-size: 1.5em;
   letter-spacing: normal;
   margin-bottom: 2em;
->>>>>>> af887277
 }
 h1 {
   letter-spacing: 0;
