{% load staticfiles %}
<!DOCTYPE html>
<html lang="en">
  <head>
    <title>CALC / {% block title %}Home{% endblock %}</title>
    <meta charset="utf-8">
    <meta name="viewport" content="width=960">
    <meta http-equiv="X-UA-Compatible" content="IE=Edge">
    <!--[if lte IE 9]>
    <script src="{% static 'hourglass_site/js/vendor/aight.v2.min.js' %}"></script>
    <script src="{% static 'hourglass_site/js/vendor/history.min.js' %}"></script>
    <![endif]-->
    <link rel="stylesheet" href="{% static 'hourglass_site/style/main.css' %}"/>
    <![if gt IE 8]>
    <script>
      var API_HOST = "{{ API_HOST }}";
    </script>
    <script src="{% static 'hourglass_site/js/vendor/d3.v3.min.js' %}"></script>
    <script src="{% static 'hourglass_site/js/vendor/jquery.min.js' %}"></script>
    <script src="{% static 'hourglass_site/js/vendor/jquery.xdomainrequest.min.js' %}"></script>
    <script src="{% static 'hourglass_site/js/vendor/formdb.min.js' %}"></script>
    <script src="{% static 'hourglass_site/js/hourglass.js' %}"></script>
<<<<<<< HEAD
    <link href='https://fonts.googleapis.com/css?family=Raleway:600|Open+Sans:300,600,600italic' rel='stylesheet' type='text/css'>
=======
    <![endif]>
    <link href='https://fonts.googleapis.com/css?family=Raleway:600|Open+Sans:300' rel='stylesheet' type='text/css'>
>>>>>>> 97dde16e
    {% block head %}
    {% endblock %}
  </head>
  <body>

    <div id="banner">
      <div class="container">
        <a class="skip-nav" tabindex="0" href="#main">Skip navigation</a>
        <p id="usa">
          <img src="{% static 'hourglass_site/images/flag-usa.png' %}" alt="USA flag">
          An official website of the U.S. Government</p>
        <p id="site-status">This website is in beta.
          <a href="#help-wanted">Help us improve</a>
        </p>
      </div>
    </div>

    <header>
      <div class="container">
        <a href="{% url 'index' %}"><img class="logo" src="{% static 'hourglass_site/images/calc_logo.png' %}" alt="CALC: Contract Awarded Labor Category Tool"></a>
        <nav>
          <ul>
            <li><a href="{% url 'index' %}">Home</a></li>
            <li><a href="{% url 'about' %}">About</a></li>
          </ul>
        </nav>
      </div>
    </header>

    <main id="main">
    {% block body %}
    {% endblock %}
    </main>

    <footer>
      <div class="container">
        <div class="row">

          <div id="code" class="three columns">
            <div id="footer_nav">
              <ul>
                <li><a href="https://github.com/18F/calc"><img alt="GitHub Logo" src="https://mirage-gsa-gov.s3.amazonaws.com:443/mirage_site/images/github_icon.png"> View our code on GitHub</a></li>
                <!-- <li><a href="/docs/">Read the API documentation</a></li> -->
              </ul>
            </div><!-- /.footer_nav -->
          </div>

          <div id="help-wanted" class="six columns">
            <h3>Want to help improve CALC?</h3>
            <p>We are always looking for volunteers to try out prototypes. <br />
              Or drop us a line with your questions and comments. <br />
            <strong>We want your feedback!</strong></p>
              <span class="email_us">Email us at <a href="mailto:calc-18f@gsa.gov">calc-18f@gsa.gov</a></span>
          </div>

          <div id="logos" class="three columns">
            <a href="http://gsa.gov"><img alt="General Services Administration logo"
              src="{% static 'hourglass_site/images/logo-gsa.png' %}"></a>
            <a href="https://18f.gsa.gov"><img alt="18F logo"
              src="{% static 'hourglass_site/images/logo-18f.png' %}"></a>
          </div>

        </div>
      </div>
    </footer>
    <script>
        (function(i,s,o,g,r,a,m){i['GoogleAnalyticsObject']=r;i[r]=i[r]||function(){
        (i[r].q=i[r].q||[]).push(arguments)},i[r].l=1*new Date();a=s.createElement(o),
        m=s.getElementsByTagName(o)[0];a.async=1;a.src=g;m.parentNode.insertBefore(a,m)
        })(window,document,'script','//www.google-analytics.com/analytics.js','ga');

        ga('create', 'UA-48605964-21', 'auto');
        ga('send', 'pageview');
    </script>
    <script id="_fed_an_ua_tag" src="https://analytics.usa.gov/dap/dap.min.js"></script>

    <![if gt IE 8]>
    <script>
      if (typeof aight === 'object') {
        d3.select('body')
          .classed('ie', true)
          .classed('ie' + aight.browser.ie, true);
      }
    </script>
    <![endif]>

  </body>
</html><|MERGE_RESOLUTION|>--- conflicted
+++ resolved
@@ -20,12 +20,7 @@
     <script src="{% static 'hourglass_site/js/vendor/jquery.xdomainrequest.min.js' %}"></script>
     <script src="{% static 'hourglass_site/js/vendor/formdb.min.js' %}"></script>
     <script src="{% static 'hourglass_site/js/hourglass.js' %}"></script>
-<<<<<<< HEAD
     <link href='https://fonts.googleapis.com/css?family=Raleway:600|Open+Sans:300,600,600italic' rel='stylesheet' type='text/css'>
-=======
-    <![endif]>
-    <link href='https://fonts.googleapis.com/css?family=Raleway:600|Open+Sans:300' rel='stylesheet' type='text/css'>
->>>>>>> 97dde16e
     {% block head %}
     {% endblock %}
   </head>
