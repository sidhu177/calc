--- conflicted
+++ resolved
@@ -85,15 +85,9 @@
       <div class="filters six columns">
         <h5>Filters</h5>
         <div class="filter">
-<<<<<<< HEAD
           <label for="price">Show prices:</label>
-          from <input id="price__gt" name="price__gt" type="number" class="price" min="0" max="1000" step=".01" placeholder="">
-          to <input id="price__lt" name="price__lt" type="number" class="price" min="0" max="1000" step=".01" placeholder="">
-=======
-          <label for="price">Price:</label>
           from <input id="price__gte" name="price__gte" type="number" class="price" min="0" max="1000" step=".01" placeholder="">
           to <input id="price__lte" name="price__lte" type="number" class="price" min="0" max="1000" step=".01" placeholder="">
->>>>>>> 01f32f34
         </div>
 
         <div class="filter">
