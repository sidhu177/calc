--- conflicted
+++ resolved
@@ -234,19 +234,6 @@
           </div>
 
           <div class="highlights-container row">
-<<<<<<< HEAD
-            <div class="four columns">
-              <p>&nbsp</p>
-            </div>
-            <div class="avg-price-block four columns">
-              <h5 class="avg-price-title">Average Price</h5>
-              <h5 id="avg-price-highlight"></h5>
-            </div>
-            <div class="four columns">
-              <a id="download-histogram" class="button button-primary" href="#">⬇ Download graph</a>
-            </div>
-          </div>
-=======
 
             <div class="price-block eight columns">
 
@@ -283,7 +270,6 @@
             <div class="four columns">
               <a id="download-histogram" class="button button-primary" href="#">⬇ Download graph</a>
             </div>
->>>>>>> 844c058c
 
           <div id="results-actions four columns">
             <a id="export-data" class="button button-primary"
@@ -291,7 +277,7 @@
           </div>
 
           </div>
-          
+
           <p class="rates-help-text">The rates shown here are fully burdened, applicable worldwide, and representative of the current fiscal year. This data represents rates awarded at the master contract level.</p>
 
         </div><!-- /.div -->
