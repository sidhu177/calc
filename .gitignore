*.pyc
local_settings.py
*.swp
*.swo
<<<<<<< HEAD
*.DS_Store
=======
venv
>>>>>>> 32b07cf0
<|MERGE_RESOLUTION|>--- conflicted
+++ resolved
@@ -2,8 +2,5 @@
 local_settings.py
 *.swp
 *.swo
-<<<<<<< HEAD
 *.DS_Store
-=======
-venv
->>>>>>> 32b07cf0
+venv