<!DOCTYPE html>
<html>
<head>
	<title></title>
	<link href="https://cdnjs.cloudflare.com/ajax/libs/c3/0.4.11/c3.min.css" rel="stylesheet" type="text/css">
	<script src="https://cdnjs.cloudflare.com/ajax/libs/d3/3.5.17/d3.min.js" charset="utf-8"></script>
	<script src="https://cdnjs.cloudflare.com/ajax/libs/c3/0.4.11/c3.min.js"></script>
  <style type="text/css">
    .c3-lines-observed .c3-line,
    .c3-lines-trend .c3-line {
      stroke-width: 3;
    }
    .c3-circles-observed .c3-circle{
      stroke: #d6d7d9;
      fill: white!important;
      stroke-width: 1px;
    }

    .c3-circles-trend .c3-circle {
      stroke: #5b616b;
      fill: white!important;
      stroke-width: 1px;
    }

    .c3-circles-fitted .c3-circle {
      stroke: #fdb81e;
      /*fill: white!important;*/
      stroke-width: 1px;
    }

  </style>
</head>
<body>

<form action="/price_prediction/timeseries_analysis" method="post">
	{% csrf_token %}
	<label for="labor_category">Please enter a labor category for this contractor</label>
	<input id="labor_category" type="text" name="labor_category" value="Analyst 1"></input>
    <label for="amount_of_data">Please select amount of data to use for prediction</label>
	<input type="submit" value="OK">
</form>

<div id="chart"></div>


<script>

//https://github.com/c3js/c3/issues/563 - solution
var prediction_exists = {{ prediction_exists|safe }};

if (prediction_exists == "true") {
  chart = c3.generate({
    data: {
        x: 'date',
        xFormat: '%Y-%m-%d',
        json: {{data_object|safe}},
        keys: {
            x: 'date',
            value: [ "observed", "fitted", "trend", "lower_bound", "upper_bound" ]
        }/*,
        colors: {
          observed: '#d6d7d9',
          trend: '#5b616b',
          fitted: '#fdb81e',
          lower_bound: '#fad980',
          upper_bound: '#fad980',
        },
        types: {
<<<<<<< HEAD
          lower_bound: 'area',
          upper_bound: 'area'
        }*/
=======
          upper_bound: 'area-spline',
        }
>>>>>>> 826ea7c5
    },
    axis: {
        x: {
            type: "timeseries",
            tick: {
                format: '%Y-%m-%d'
            }
        }
    },
    line: {
        connectNull: true
    }
});
} else{
  chart = c3.generate({
    data: {
        x: 'date',
        xFormat: '%Y-%m-%d',
        json: {{data_object|safe}},
        keys: {
            x: 'date',
            value: [ "observed", "trend" ]
        },
        colors: {
          observed: '#d6d7d9',
          trend: '#5b616b'
        },
    },
    axis: {
        x: {
            type: "timeseries",
            tick: {
                format: '%Y-%m-%d'
            }
        }
    },
    line: {
        connectNull: true
    }
});

}
</script>
</body>
</html><|MERGE_RESOLUTION|>--- conflicted
+++ resolved
@@ -5,7 +5,7 @@
 	<link href="https://cdnjs.cloudflare.com/ajax/libs/c3/0.4.11/c3.min.css" rel="stylesheet" type="text/css">
 	<script src="https://cdnjs.cloudflare.com/ajax/libs/d3/3.5.17/d3.min.js" charset="utf-8"></script>
 	<script src="https://cdnjs.cloudflare.com/ajax/libs/c3/0.4.11/c3.min.js"></script>
-  <style type="text/css">
+  <!-- <style type="text/css">
     .c3-lines-observed .c3-line,
     .c3-lines-trend .c3-line {
       stroke-width: 3;
@@ -28,7 +28,7 @@
       stroke-width: 1px;
     }
 
-  </style>
+  </style> -->
 </head>
 <body>
 
@@ -46,9 +46,9 @@
 <script>
 
 //https://github.com/c3js/c3/issues/563 - solution
-var prediction_exists = {{ prediction_exists|safe }};
+//var prediction_exists = {{ prediction_exists|safe }};
 
-if (prediction_exists == "true") {
+//if (prediction_exists == "true") {
   chart = c3.generate({
     data: {
         x: 'date',
@@ -57,8 +57,8 @@
         keys: {
             x: 'date',
             value: [ "observed", "fitted", "trend", "lower_bound", "upper_bound" ]
-        }/*,
-        colors: {
+        },
+        /*colors: {
           observed: '#d6d7d9',
           trend: '#5b616b',
           fitted: '#fdb81e',
@@ -66,14 +66,8 @@
           upper_bound: '#fad980',
         },
         types: {
-<<<<<<< HEAD
-          lower_bound: 'area',
-          upper_bound: 'area'
+          upper_bound: 'area-spline',
         }*/
-=======
-          upper_bound: 'area-spline',
-        }
->>>>>>> 826ea7c5
     },
     axis: {
         x: {
@@ -87,7 +81,7 @@
         connectNull: true
     }
 });
-} else{
+/*} else{
   chart = c3.generate({
     data: {
         x: 'date',
@@ -115,7 +109,7 @@
     }
 });
 
-}
+}*/
 </script>
 </body>
 </html>