--- conflicted
+++ resolved
@@ -35,26 +35,6 @@
         # the way we think it is.
         c = CashField(max_digits=10, decimal_places=2)
         self.assertEqual(c.clean(1.0 / 3, None), Decimal('0.33'))
-
-
-class NormalizeLaborCategoryTests(SimpleTestCase):
-    def test_abbr_with_period(self):
-        self.assertEqual(_normalize('jr. person'), 'junior person')
-
-    def test_abbr_without_period(self):
-        self.assertEqual(_normalize('jr person'), 'junior person')
-
-    def test_abbr_at_end(self):
-        self.assertEqual(_normalize('person jr.'), 'person junior')
-
-    def test_abbr_in_middle(self):
-        self.assertEqual(_normalize('person jr. ham'), 'person junior ham')
-
-    def test_abbr_uppercase(self):
-        self.assertEqual(_normalize('JR. PERSON'), 'junior person')
-
-
-_normalize = Contract.normalize_labor_category
 
 
 class NormalizeLaborCategoryTests(SimpleTestCase):
@@ -429,8 +409,6 @@
         ])
 
 
-<<<<<<< HEAD
-=======
 class UnicodeContractSearchTestCase(BaseContractSearchTestCase):
     CATEGORIES = [
         '\u5982',
@@ -444,7 +422,6 @@
         ])
 
 
->>>>>>> f1e178db
 class NormalizedContractSearchTestCase(BaseContractSearchTestCase):
     CATEGORIES = [
         'Jr. Language Interpreter',
