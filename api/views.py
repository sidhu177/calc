import csv

from django.http import HttpResponse
from django.db.models import Avg, Max, Min, Count, Q, StdDev
from decimal import Decimal

from rest_framework.response import Response
from rest_framework.views import APIView

from api.pagination import ContractPagination
from api.serializers import ContractSerializer
from api.utils import get_histogram
from contracts.models import Contract, EDUCATION_CHOICES


def parse_csv_style_string(s):
    '''
    Parses comma-delimited string into an array of strings.
    Quoted sub-strings (like "engineer, junior") will be kept together to
    allow for commas in sub-strings.

    Examples:

        >>> parse_csv_style_string('jane,jim,jacky,joe')
        ['jane', 'jim', 'jacky', 'joe']

        >>> parse_csv_style_string('carrot, beet  , sunchoke')
        ['carrot', 'beet', 'sunchoke']

        >>> parse_csv_style_string('turkey, "hog, wild", cow')
        ['turkey', 'hog, wild', 'cow']
    '''
    reader = csv.reader([s], skipinitialspace=True)
    return [qq.strip() for qq in list(reader)[0] if qq.strip()]


def get_contracts_queryset(request_params, wage_field):
    """ Filters and returns contracts based on query params

    Args:
        request_params (dict): the request query parameters
        wage_field (str): the name of the field currently being used for
            wage calculations and sorting

    Query Params:
        q (str): keywords to search by
        experience_range(str): filter by a range of years of experience
        min_experience (int): filter by minimum years of experience
        max_experience (int): filter by maximum years of experience
        min_education (str): filter by a minimum level of education
            (see EDUCATION_CHOICES)
        schedule (str): filter by GSA schedule
        site (str): filter by worksite
        business_size (str): filter by 's'(mall) or 'o'(ther)
        price (int): filter by exact price
        price__gte (int): price must be greater than or equal to this integer
        price__lte (int): price must be less than or equal to this integer
        sort (str): the column to sort on, defaults to wage_field
        query_type (str): defines how the user's keyword search should work.
            [ match_all (default) | match_phrase | match_exact ]
        exclude: (int): comma separated list of ids to exclude from the search
            results

    Returns:
        QuerySet: a filtered and sorted QuerySet to retrieve Contract objects
    """

    query = request_params.get('q', None)
    experience_range = request_params.get('experience_range', None)
    min_experience = request_params.get('min_experience', None)
    max_experience = request_params.get('max_experience', None)
    min_education = request_params.get('min_education', None)
    education = request_params.get('education', None)
    schedule = request_params.get('schedule', None)
    sin = request_params.get('sin', None)
    site = request_params.get('site', None)
    business_size = request_params.get('business_size', None)
    price = request_params.get('price', None)
    price__gte = request_params.get('price__gte')
    price__lte = request_params.get('price__lte')
    sort = request_params.get('sort', wage_field)
    # query_type can be: [ match_all (default) | match_phrase | match_exact ]
    query_type = request_params.get('query_type', 'match_all')
    exclude = request_params.getlist('exclude')

    contracts = Contract.objects.all()

    if exclude:
        # getlist only works for key=val&key=val2, not for key=val1,val2
        exclude = exclude[0].split(',')
        contracts = contracts.exclude(id__in=exclude)

    # excludes records w/o rates for the selected contract period
    contracts = contracts.exclude(**{wage_field + '__isnull': True})

    if query:
        qs = parse_csv_style_string(query)

        if query_type not in ('match_phrase', 'match_exact'):
            contracts = contracts.multi_phrase_search(qs)
        else:
            q_objs = Q()
            for q in qs:
                if query_type == 'match_phrase':
                    q_objs.add(Q(labor_category__icontains=q), Q.OR)
                elif query_type == 'match_exact':
                    q_objs.add(Q(labor_category__iexact=q.strip()), Q.OR)
            contracts = contracts.filter(q_objs)

    if experience_range:
        years = experience_range.split(',')
        min_experience = int(years[0])
        if len(years) > 1:
            max_experience = int(years[1])

    if min_experience:
        contracts = contracts.filter(min_years_experience__gte=min_experience)

    if max_experience is not None:
        contracts = contracts.filter(min_years_experience__lte=max_experience)

    if min_education:
        for index, pair in enumerate(EDUCATION_CHOICES):
            if min_education == pair[0]:
                contracts = contracts.filter(
                    education_level__in=[
                        ed[0] for ed in EDUCATION_CHOICES[index:]
                    ]
                )

    if education:
        degrees = education.split(',')
        selected_degrees = []
        for index, pair in enumerate(EDUCATION_CHOICES):
            if pair[0] in degrees:
                selected_degrees.append(pair[0])
        contracts = contracts.filter(education_level__in=selected_degrees)

    if sin:
        contracts = contracts.filter(sin__icontains=sin)
    if schedule:
        contracts = contracts.filter(schedule__iexact=schedule)
    if site:
        contracts = contracts.filter(contractor_site__icontains=site)
    if business_size == 's':
        contracts = contracts.filter(business_size__istartswith='s')
    elif business_size == 'o':
        contracts = contracts.filter(business_size__istartswith='o')
    if price:
        contracts = contracts.filter(**{wage_field + '__exact': price})
    else:
        if price__gte:
            contracts = contracts.filter(**{wage_field + '__gte': price__gte})
        if price__lte:
            contracts = contracts.filter(**{wage_field + '__lte': price__lte})

    return contracts.order_by(*sort.split(','))


def quantize(num, precision=2):
    if num is None:
        return None
    return Decimal(num).quantize(Decimal(10) ** -precision)


class GetRates(APIView):

    def get(self, request):
        bins = request.query_params.get('histogram', None)

        wage_field = self.get_wage_field(
            request.query_params.get('contract-year'))
        contracts_all = self.get_queryset(request.query_params, wage_field)

        stats = contracts_all.aggregate(
            Min(wage_field), Max(wage_field),
            Avg(wage_field), StdDev(wage_field))

        page_stats = {
            'minimum': stats[wage_field + '__min'],
            'maximum': stats[wage_field + '__max'],
            'average': quantize(stats[wage_field + '__avg']),
            'first_standard_deviation': quantize(
                stats[wage_field + '__stddev']
            )
        }

        if bins and bins.isnumeric():
            values = contracts_all.values_list(wage_field, flat=True)
            page_stats['wage_histogram'] = get_histogram(values, int(bins))

        pagination = ContractPagination(page_stats)
        results = pagination.paginate_queryset(contracts_all, request)
        serializer = ContractSerializer(results, many=True)
        return pagination.get_paginated_response(serializer.data)

    def get_wage_field(self, year):
        wage_fields = ['current_price', 'next_year_price', 'second_year_price']
        if year in ['1', '2']:
            return wage_fields[int(year)]
        else:
            return 'current_price'

    def get_queryset(self, request, wage_field):
        return get_contracts_queryset(request, wage_field)


class GetRatesCSV(APIView):

    def get(self, request, format=None):
        """
        Returns a CSV of matched records and selected search and filter options

        Query Params:
            q (str): keywords to search by
            min_experience (int): filter by minimum years of experience
            min_education (str): filter by a minimum level of education
            site (str): filter by worksite
            business_size (str): filter by 's'(mall) or 'o'(ther)
        """

        wage_field = 'current_price'
        contracts_all = get_contracts_queryset(request.GET, wage_field)

        q = request.query_params.get('q', 'None')
        min_education = request.query_params.get(
            'min_education', 'None Specified')
        min_experience = request.query_params.get(
            'min_experience', 'None Specified')
        site = request.query_params.get('site', 'None Specified')
        business_size = request.query_params.get(
            'business_size', 'None Specified')
        business_size_map = {
            'o': 'other than small',
            's': 'small business'
        }
        business_size_set = business_size_map.get(business_size)
        if business_size_set:
            business_size = business_size_set

        response = HttpResponse(content_type="text/csv")
        response['Content-Disposition'] = ('attachment; '
                                           'filename="pricing_results.csv"')
        writer = csv.writer(response)
        writer.writerow(("Search Query", "Minimum Education Level",
                         "Minimum Years Experience", "Worksite",
                         "Business Size", "", "", "", "", "", "", "", "", ""))
        writer.writerow((q, min_education, min_experience, site,
                         business_size, "", "", "", "", "", "", "", "", ""))
        writer.writerow(("Contract #", "Business Size", "Schedule", "Site",
                         "Begin Date", "End Date", "SIN", "Vendor Name",
                         "Labor Category", "education Level",
                         "Minimum Years Experience",
                         "Current Year Labor Price", "Next Year Labor Price",
                         "Second Year Labor Price"))

        for c in contracts_all:
            writer.writerow((c.idv_piid, c.get_readable_business_size(),
                             c.schedule, c.contractor_site, c.contract_start,
                             c.contract_end, c.sin, c.vendor_name,
                             c.labor_category, c.get_education_level_display(),
                             c.min_years_experience, c.current_price,
                             c.next_year_price, c.second_year_price))

        return response


class GetAutocomplete(APIView):

    MAX_RESULTS = 20

    def get(self, request, format=None):
        """
        Query Params:
            q (str): the search query
            query_type (str): defines how the search query should work.
                [ match_all (default) | match_phrase ]
        """

        q = request.query_params.get('q', False)
        query_type = request.query_params.get('query_type', 'match_all')

        if q:
            if query_type == 'match_phrase':
                data = Contract.objects.filter(labor_category__icontains=q)
            else:
                data = Contract.objects.multi_phrase_search(q)
<<<<<<< HEAD
            data = data.values('_normalized_labor_category').annotate(
                count=Count('_normalized_labor_category')).order_by('-count')
=======

            data = data.values('_normalized_labor_category').annotate(
                count=Count('_normalized_labor_category')).order_by('-count')

            # limit data to MAX_RESULTS
            data = data[:self.MAX_RESULTS]

>>>>>>> f1e178db
            data = [
                {'labor_category': d['_normalized_labor_category'],
                 'count': d['count']}
                for d in data
            ]
            return Response(data)
        else:
            return Response([])<|MERGE_RESOLUTION|>--- conflicted
+++ resolved
@@ -285,18 +285,13 @@
                 data = Contract.objects.filter(labor_category__icontains=q)
             else:
                 data = Contract.objects.multi_phrase_search(q)
-<<<<<<< HEAD
+
             data = data.values('_normalized_labor_category').annotate(
                 count=Count('_normalized_labor_category')).order_by('-count')
-=======
-
-            data = data.values('_normalized_labor_category').annotate(
-                count=Count('_normalized_labor_category')).order_by('-count')
 
             # limit data to MAX_RESULTS
             data = data[:self.MAX_RESULTS]
 
->>>>>>> f1e178db
             data = [
                 {'labor_category': d['_normalized_labor_category'],
                  'count': d['count']}
