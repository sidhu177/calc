from django.shortcuts import render
from django.http import HttpResponse, HttpResponseBadRequest
from django.core.paginator import Paginator
from django.conf import settings
from django.db.models import Avg, Max, Min, Count
from decimal import Decimal

from rest_framework.response import Response
from rest_framework.views import APIView

from api.serializers import PaginatedContractSerializer
from contracts.models import Contract, EDUCATION_CHOICES

import numpy as np
import sys

try:
    #python2 compat
    import unicodecsv as csv
except:
    import csv

def convert_to_tsquery(query):
    """ converts multi-word phrases into AND boolean queries for postgresql """
    tsquery = query.strip() + ':*'
    tsquery = tsquery.replace(' ', ' & ')

    return tsquery

def get_contracts_queryset(request_params, wage_field):
    """ Filters and returns contracts based on query params

    Args:
        request_params (dict): the request query parameters
        wage_field (str): the name of the field currently being used for wage calculations and sorting

    Query Params:
        q (str): keywords to search by
        min_experience (int): filter by minimum years of experience
        max_experience (int): filter by maximum years of experience
        min_education (str): filter by a minimum level of education (see EDUCATION_CHOICES)
        schedule (str): filter by GSA schedule
        site (str): filter by worksite
        business_size (str): filter by 's'(mall) or 'o'(ther)
        price (int): filter by exact price
        price__gte (int): price must be greater than or equal to this integer
        price__lte (int): price must be less than or equal to this integer
        sort (str): the column to sort on, defaults to wage_field
        query_type (str): defines how the user's keyword search should work. [ match_all (default) | match_phrase | match_exact ] 
<<<<<<< HEAD
        exclude (int): a list of ids to exclude from the resultset.
=======
        exclude: (int): comma separated list of ids to exclude from the search results
>>>>>>> 9e47e555

    Returns:
        QuerySet: a filtered and sorted QuerySet to retrieve Contract objects
    """

    query = request_params.get('q', None)
    min_experience = request_params.get('min_experience', None)
    max_experience = request_params.get('max_experience', None)
    min_education = request_params.get('min_education', None)
    schedule = request_params.get('schedule', None)
    site = request_params.get('site', None)
    business_size = request_params.get('business_size', None)
    price = request_params.get('price', None)
    price__gte = request_params.get('price__gte')
    price__lte = request_params.get('price__lte')
    sort = request_params.get('sort', wage_field)
    # query_type can be: [ match_all (default) | match_phrase | match_exact ]
    query_type = request_params.get('query_type', 'match_all')
<<<<<<< HEAD
    exclude = request_params.getlist('exclude', None)
    
    contracts = Contract.objects.all()

    if exclude:
        if len(exclude) == 1 and ',' in exclude[0]:
            #django passed in one string with commas in it
            #this occurs if you use the queryparam construct "&exclude=1,2,3" instead of 
            # "exclude=1&exclude=2&exclude=3"
            exclude = exclude[0].split(',')
=======
    exclude = request_params.getlist('exclude')

    contracts = Contract.objects.all()

    if exclude:
        #getlist only works for key=val&key=val2, not for key=val1,val2
        exclude = exclude[0].split(',')
>>>>>>> 9e47e555
        contracts = contracts.exclude(id__in=exclude)

    if query:
        if query_type == 'match_phrase':
            contracts = contracts.filter(labor_category__icontains=query)
        elif query_type == 'match_exact':
            contracts = contracts.filter(labor_category__iexact=query)
        else:
            query = convert_to_tsquery(query)
            contracts = contracts.search(query, raw=True)

    if min_experience:
        contracts = contracts.filter(min_years_experience__gte=min_experience)

    if max_experience:
        contracts = contracts.filter(min_years_experience__lte=max_experience)

    if min_education:
        for index, pair in enumerate(EDUCATION_CHOICES):
            if min_education == pair[0]:
                contracts = contracts.filter(education_level__in=[ed[0] for ed in EDUCATION_CHOICES[index:] ])

    if schedule:
        contracts = contracts.filter(schedule__iexact=schedule)
    if site:
        contracts = contracts.filter(contractor_site__icontains=site)
    if business_size == 's':
        contracts = contracts.filter(business_size__istartswith='s')
    elif business_size == 'o':
        contracts = contracts.filter(business_size__istartswith='o')
    if price:
        contracts = contracts.filter(**{wage_field + '__exact': price})
    else:
        if price__gte:
            contracts = contracts.filter(**{wage_field + '__gte': price__gte})
        if price__lte:
            contracts = contracts.filter(**{wage_field + '__lte': price__lte})

    return contracts.order_by(*sort.split(','))


def get_histogram(values, bins=10):
    """
    Get a histogram of a list of numeric values.

    >>> hist = get_histogram([1, 2, 3], 3)
    >>> len(hist)
    3
    >>> hist[0]
    {'count': 1, 'max': 1.6666666666666665, 'min': 1.0}
    >>> hist[1]
    {'count': 1, 'max': 2.333333333333333, 'min': 1.6666666666666665}
    >>> hist[2]
    {'count': 1, 'max': 3.0, 'min': 2.333333333333333}
    """
    hist, edges = np.histogram(list(map(float, values)), bins, density=False)
    result = []
    for i, edge in enumerate(edges[1:]):
        result.append({
            'count': hist[i],
            'min': edges[i],
            'max': edges[i + 1]
        })
    return result

def quantize(num, precision=2):
  if num is None:
    return None
  return Decimal(num).quantize(Decimal(10) ** -precision)

class GetRates(APIView):

    def get(self, request):

        page = request.QUERY_PARAMS.get('page', 1)
        bins = request.QUERY_PARAMS.get('histogram', None)

        wage_field = 'current_price'
        contracts_all = self.get_queryset(request.QUERY_PARAMS, wage_field)
        
        paginator = Paginator(contracts_all, settings.PAGINATION)
        contracts = paginator.page(page)
        
        page_stats = {}

        page_stats['minimum'] = contracts_all.aggregate(Min(wage_field))[wage_field + '__min']
        page_stats['maximum'] = contracts_all.aggregate(Max(wage_field))[wage_field + '__max']
        page_stats['average'] = quantize(contracts_all.aggregate(Avg(wage_field))[wage_field + '__avg'])

        #use paginator count method
        if paginator.count > 0:
            if bins and bins.isnumeric():
                # numpy wants these to be floats, not Decimals
                values = contracts_all.values_list(wage_field, flat=True)
                # see api.serializers.PaginatedContractSerializer#get_wage_histogram()
                page_stats['wage_histogram'] = get_histogram(values, int(bins))

            serializer = PaginatedContractSerializer(contracts, context=page_stats)

            return Response(serializer.data)

        else:
            return Response({'count': 0, 'results': []})

    def get_queryset(self, request, wage_field):
        return get_contracts_queryset(request, wage_field)

def get_rates_csv(request):
        
    wage_field = 'current_price'
    contracts_all = get_contracts_queryset(request.GET, wage_field)
    
    response = HttpResponse(content_type="text/csv")
    response['Content-Disposition'] = 'attachment; filename="pricing_results.csv"'
    writer = csv.writer(response)
    writer.writerow(("Contract #", "Business Size", "Schedule", "Site", "Begin Date", "End Date", "SIN", "Vendor Name", "Labor Category", "education Level", "Minimum Years Experience", "Current Year Labor Price"))

    for c in contracts_all:
        writer.writerow((c.idv_piid, c.get_readable_business_size(), c.schedule, c.contractor_site, c.contract_start, c.contract_end, c.sin, c.vendor_name, c.labor_category, c.get_education_level_display(), c.min_years_experience, c.current_price ))
    
    return response

class GetAutocomplete(APIView):

    def get(self, request, format=None):
        """
        Query Params:
            q (str): the search query
            query_type (str): defines how the search query should work. [ match_all (default) | match_phrase ]
        """
        q = request.QUERY_PARAMS.get('q', False)
        query_type = request.QUERY_PARAMS.get('query_type', 'match_all')

        if q:
            if query_type == 'match_phrase':
                data = Contract.objects.filter(labor_category__icontains=q)
            else:
                data = Contract.objects.search(convert_to_tsquery(q), raw=True)
            data = data.values('labor_category').annotate(count=Count('labor_category')).order_by('-count')
            return Response(data)
        else:
            return Response([])<|MERGE_RESOLUTION|>--- conflicted
+++ resolved
@@ -47,11 +47,7 @@
         price__lte (int): price must be less than or equal to this integer
         sort (str): the column to sort on, defaults to wage_field
         query_type (str): defines how the user's keyword search should work. [ match_all (default) | match_phrase | match_exact ] 
-<<<<<<< HEAD
-        exclude (int): a list of ids to exclude from the resultset.
-=======
         exclude: (int): comma separated list of ids to exclude from the search results
->>>>>>> 9e47e555
 
     Returns:
         QuerySet: a filtered and sorted QuerySet to retrieve Contract objects
@@ -70,18 +66,6 @@
     sort = request_params.get('sort', wage_field)
     # query_type can be: [ match_all (default) | match_phrase | match_exact ]
     query_type = request_params.get('query_type', 'match_all')
-<<<<<<< HEAD
-    exclude = request_params.getlist('exclude', None)
-    
-    contracts = Contract.objects.all()
-
-    if exclude:
-        if len(exclude) == 1 and ',' in exclude[0]:
-            #django passed in one string with commas in it
-            #this occurs if you use the queryparam construct "&exclude=1,2,3" instead of 
-            # "exclude=1&exclude=2&exclude=3"
-            exclude = exclude[0].split(',')
-=======
     exclude = request_params.getlist('exclude')
 
     contracts = Contract.objects.all()
@@ -89,7 +73,6 @@
     if exclude:
         #getlist only works for key=val&key=val2, not for key=val1,val2
         exclude = exclude[0].split(',')
->>>>>>> 9e47e555
         contracts = contracts.exclude(id__in=exclude)
 
     if query:
