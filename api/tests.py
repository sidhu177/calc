from django.test import TestCase, Client
from model_mommy import mommy
from model_mommy.recipe import seq
from contracts.models import Contract
from contracts.mommy_recipes import get_contract_recipe
from itertools import cycle

class ContractsTest(TestCase):
    """ tests for the /api/rates endpoint """
    BUSINESS_SIZES = ('small business', 'other than small business')

    def setUp(self):
        # unittest config
        self.maxDiff=None
        self.longMessage=True

        self.c = Client()
        self.path = '/api/rates/'

    def test_empty_results(self):
        self.make_test_set()
        resp = self.c.get(self.path, {'q': 'nsfr87y3487h3rufbf'})
        self.assertEqual(resp.status_code, 200)
        self.assertEqual(resp.data['results'], [])

    def test_search_results(self):
        self.make_test_set()
        resp = self.c.get(self.path, {'q': 'accounting'})
        self.assertEqual(resp.status_code, 200)

        self.assertResultsEqual(resp.data['results'],
         [{'idv_piid': 'ABC234',
           'vendor_name': 'Numbers R Us',
           'labor_category': 'Accounting, CPA',
           'education_level': 'Masters',
           'min_years_experience': 5,
           'hourly_rate_year1': 50.0,
           'current_price': 50.0,
           'schedule': None,
           'contractor_site': None,
           'business_size': None}])

    def test_multi_word_search_results__hit(self):
        self.make_test_set()
        resp = self.c.get(self.path, {'q': 'legal services'})
        self.assertEqual(resp.status_code, 200)

        self.assertResultsEqual(resp.data['results'],
         [{'idv_piid': 'ABC123',
           'vendor_name': 'ACME Corp.',
           'labor_category': 'Legal Services',
           'education_level': None,
           'min_years_experience': 10,
           'hourly_rate_year1': 18.0,
           'current_price': 18.0,
           'schedule': None,
           'contractor_site': None,
           'business_size': None}])

    def test_multi_word_search_results__miss(self):
        self.make_test_set()
        resp = self.c.get(self.path, {'q': 'legal advice'})
        self.assertEqual(resp.status_code, 200)
        self.assertEqual(resp.data['results'], [])

<<<<<<< HEAD
    def test_multi_category_search_results(self):
        self.make_test_set()
        resp = self.c.get(self.path, {'q': 'legal services, accounting'})
        self.assertEqual(resp.status_code, 200)
        self.assertResultsEqual(resp.data['results'],
           [{'id': 1,
            'idv_piid': 'ABC123',
            'vendor_name': 'ACME Corp.',
            'labor_category': 'Legal Services',
            'education_level': None,
            'min_years_experience': 10,
            'hourly_rate_year1': 18.0,
            'current_price': 18.0,
            'schedule': None,
            'contractor_site': None,
            'business_size': None},
            {'id': 2,
            'idv_piid': 'ABC234',
            'vendor_name': 'Numbers R Us',
            'labor_category': 'Accounting, CPA',
            'education_level': 'Masters',
            'min_years_experience': 5,
            'hourly_rate_year1': 50.0,
            'current_price': 50.0,
            'schedule': None,
            'contractor_site': None,
            'business_size': None}])
=======
    def test_search_results_with_nonalphanumeric(self):
        # the search should be able to handle queries with non-alphanumeric chars without erroring
        self.make_test_set()
        resp = self.c.get(self.path, {'q': 'category (ABC)"^$#@!&*'})
        self.assertEqual(resp.status_code, 200)
        self.assertEqual(resp.data['results'], [])
>>>>>>> 7cf7c54c

    def test_filter_by_price__exact(self):
        self.make_test_set()
        resp = self.c.get(self.path, {'price': 18})
        self.assertEqual(resp.status_code, 200)

        self.assertResultsEqual(resp.data['results'],
         [{'idv_piid': 'ABC123',
           'vendor_name': 'ACME Corp.',
           'labor_category': 'Legal Services',
           'education_level': None,
           'min_years_experience': 10,
           'hourly_rate_year1': 18.0,
           'current_price': 18.0,
           'schedule': None,
           'contractor_site': None,
           'business_size': None}])

    def test_filter_by_price__gte(self):
        self.make_test_set()
        resp = self.c.get(self.path, {'price__gte': 20})
        self.assertEqual(resp.status_code, 200)

        self.assertResultsEqual(resp.data['results'],
         [{'idv_piid': 'ABC234',
           'vendor_name': 'Numbers R Us',
           'labor_category': 'Accounting, CPA',
           'education_level': 'Masters',
           'min_years_experience': 5,
           'hourly_rate_year1': 50.0,
           'current_price': 50.0,
           'schedule': None,
           'contractor_site': None,
           'business_size': None}])

    def test_filter_by_price__lte(self):
        self.make_test_set()
        resp = self.c.get(self.path, {'price__lte': 16})
        self.assertEqual(resp.status_code, 200)

        self.assertResultsEqual(resp.data['results'],
         [{'idv_piid': 'ABC345',
           'vendor_name': 'Word Power Co.',
           'labor_category': 'Writer/Editor',
           'education_level': 'Bachelors',
           'min_years_experience': 1,
           'hourly_rate_year1': 16.0,
           'current_price': 16.0,
           'schedule': None,
           'contractor_site': None,
           'business_size': None}])

    def test_filter_by_price__gte_and_lte(self):
        self.make_test_set()
        resp = self.c.get(self.path, {'price__lte': 20, 'price__gte': 18})
        self.assertEqual(resp.status_code, 200)

        self.assertResultsEqual(resp.data['results'],
         [{'idv_piid': 'ABC123',
           'vendor_name': 'ACME Corp.',
           'labor_category': 'Legal Services',
           'education_level': None,
           'min_years_experience': 10,
           'hourly_rate_year1': 18.0,
           'current_price': 18.0,
           'schedule': None,
           'contractor_site': None,
           'business_size': None}])

    def test_filter_by_min_education(self):
        get_contract_recipe().make(_quantity=5, education_level=cycle(['MA', 'HS', 'BA', 'AA', 'PHD']))
        resp = self.c.get(self.path, {'min_education': 'AA', 'sort': 'education_level'})
        self.assertEqual(resp.status_code, 200)

        # if this is working properly, it does not include HS in the results
        self.assertResultsEqual(resp.data['results'], [
            {  'idv_piid': 'ABC1234',
               'education_level': 'Associates' },
            {  'idv_piid': 'ABC1233',
               'education_level': 'Bachelors' },
            {  'idv_piid': 'ABC1231',
               'education_level': 'Masters' },
            {  'idv_piid': 'ABC1235',
               'education_level': 'Ph.D.' },
           ], True)

    def test_filter_by_education_single(self):
        get_contract_recipe().make(_quantity=5, education_level=cycle(['MA', 'HS', 'BA', 'AA', 'PHD']))
        resp = self.c.get(self.path, {'education': 'AA', 'sort': 'education_level'})
        self.assertEqual(resp.status_code, 200)

        self.assertResultsEqual(resp.data['results'], [
            { 'idv_piid': 'ABC1234',
              'education_level': 'Associates' }
            ], True)

    def test_filter_by_education_multiple(self):
        get_contract_recipe().make(_quantity=5, education_level=cycle(['MA', 'HS', 'BA', 'AA', 'PHD']))
        resp = self.c.get(self.path, {'education': 'AA,MA,PHD', 'sort': 'education_level'})
        self.assertEqual(resp.status_code, 200)

        self.assertResultsEqual(resp.data['results'], [
            { 'idv_piid': 'ABC1234',
              'education_level': 'Associates' },
            {  'idv_piid': 'ABC1231',
               'education_level': 'Masters' },
            {  'idv_piid': 'ABC1235',
               'education_level': 'Ph.D.' },
            ], True)

    def test_sort_by_education_level(self):
        # deliberately placing education level cycle out of order so that proper ordering cannot be
        # a side-effect of ordering by idv_piid or another serially-generated field
        get_contract_recipe().make(_quantity=5, education_level=cycle(['MA', 'HS', 'BA', 'AA', 'PHD']))

        resp = self.c.get(self.path, {'sort': 'education_level'})
        self.assertEqual(resp.status_code, 200)

        self.assertResultsEqual(resp.data['results'], [
            {   'idv_piid': 'ABC1232',
                'vendor_name': 'CompanyName2',
                'labor_category': 'Business Analyst II',
                'education_level': 'High School',
                'min_years_experience': 7,
                'hourly_rate_year1': 22.0,
                'current_price': 22.00,
                'schedule': 'PES',
                'contractor_site': None,
                'business_size': None},
           {   'idv_piid': 'ABC1234',
                'vendor_name': 'CompanyName4',
                'labor_category': 'Business Analyst II',
                'education_level': 'Associates',
                'min_years_experience': 9,
                'hourly_rate_year1': 24.0,
                'current_price': 24.0,
                'schedule': 'PES',
                'contractor_site': None,
                'business_size': None},
            {   'idv_piid': 'ABC1233',
                'vendor_name': 'CompanyName3',
                'labor_category': 'Business Analyst II',
                'education_level': 'Bachelors',
                'min_years_experience': 8,
                'hourly_rate_year1': 23.0,
                'current_price': 23.0,
                'schedule': 'MOBIS',
                'contractor_site': None,
                'business_size': None},
            {   'idv_piid': 'ABC1231',
                'vendor_name': 'CompanyName1',
                'labor_category': 'Business Analyst II',
                'education_level': 'Masters',
                'min_years_experience': 6,
                'hourly_rate_year1': 21.0,
                'current_price': 21.0,
                'schedule': 'MOBIS',
                'contractor_site': None,
                'business_size': None},
            {   'idv_piid': 'ABC1235',
                'vendor_name': 'CompanyName5',
                'labor_category': 'Business Analyst II',
                'education_level': 'Ph.D.',
                'min_years_experience': 10,
                'hourly_rate_year1': 25.0,
                'current_price': 25.0,
                'schedule': 'MOBIS',
                'contractor_site': None,
                'business_size': None},
        ])

    def test_sort_by_education_level__asc(self):
        # deliberately placing education level cycle out of order so that proper ordering cannot be
        # a side-effect of ordering by idv_piid or another serially-generated field
        get_contract_recipe().make(_quantity=5, education_level=cycle(['MA', 'HS', 'BA', 'AA', 'PHD']))

        resp = self.c.get(self.path, {'sort': '-education_level'})
        self.assertEqual(resp.status_code, 200)

        self.assertResultsEqual(resp.data['results'], [
            {   'idv_piid': 'ABC1235',
                'vendor_name': 'CompanyName5',
                'labor_category': 'Business Analyst II',
                'education_level': 'Ph.D.',
                'min_years_experience': 10,
                'hourly_rate_year1': 25.0,
                'current_price': 25.0,
                'schedule': 'MOBIS',
                'contractor_site': None,
                'business_size': None},
            {   'idv_piid': 'ABC1231',
                'vendor_name': 'CompanyName1',
                'labor_category': 'Business Analyst II',
                'education_level': 'Masters',
                'min_years_experience': 6,
                'hourly_rate_year1': 21.0,
                'current_price': 21.0,
                'schedule': 'MOBIS',
                'contractor_site': None,
                'business_size': None},
            {   'idv_piid': 'ABC1233',
                'vendor_name': 'CompanyName3',
                'labor_category': 'Business Analyst II',
                'education_level': 'Bachelors',
                'min_years_experience': 8,
                'hourly_rate_year1': 23.0,
                'current_price': 23.0,
                'schedule': 'MOBIS',
                'contractor_site': None,
                'business_size': None},
           {   'idv_piid': 'ABC1234',
                'vendor_name': 'CompanyName4',
                'labor_category': 'Business Analyst II',
                'education_level': 'Associates',
                'min_years_experience': 9,
                'hourly_rate_year1': 24.0,
                'current_price': 24.0,
                'schedule': 'PES',
                'contractor_site': None,
                'business_size': None},
            {   'idv_piid': 'ABC1232',
                'vendor_name': 'CompanyName2',
                'labor_category': 'Business Analyst II',
                'education_level': 'High School',
                'min_years_experience': 7,
                'hourly_rate_year1': 22.0,
                'current_price': 22.00,
                'schedule': 'PES',
                'contractor_site': None,
                'business_size': None},
        ])

    def test_sort_by_education_level__retains_all_sort_params(self):
        # placing education level and price cycles out of phase so that sort precedence matters
        get_contract_recipe().make(_quantity=9, vendor_name='ServicesRUs', current_price=cycle([15.0, 10.0]), education_level=cycle(['BA', 'HS', 'AA']))

        resp = self.c.get(self.path, {'sort': 'current_price,education_level,-idv_piid'})
        self.assertEqual(resp.status_code, 200)

        self.assertResultsEqual(resp.data['results'], [
            {   'idv_piid': 'ABC1238',
                'education_level': 'High School',
                'current_price': 10.0},
            {   'idv_piid': 'ABC1232',
                'education_level': 'High School',
                'current_price': 10.0},
            {   'idv_piid': 'ABC1236',
                'education_level': 'Associates',
                'current_price': 10.0},
            {   'idv_piid': 'ABC1234',
                'education_level': 'Bachelors',
                'current_price': 10.0},
            {   'idv_piid': 'ABC1235',
                'education_level': 'High School',
                'current_price': 15.0},
            {   'idv_piid': 'ABC1239',
                'education_level': 'Associates',
                'current_price': 15.0},
            {   'idv_piid': 'ABC1233',
                'education_level': 'Associates',
                'current_price': 15.0},
            {   'idv_piid': 'ABC1237',
                'education_level': 'Bachelors',
                'current_price': 15.0},
            {   'idv_piid': 'ABC1231',
                'education_level': 'Bachelors',
                'current_price': 15.0},
        ], just_expected_fields=True)

    def test_filter_by_min_experience(self):
        self.make_test_set()
        resp = self.c.get(self.path, {'min_experience': '8'})
        self.assertEqual(resp.status_code, 200)

        self.assertResultsEqual(resp.data['results'],
         [{'idv_piid': 'ABC123',
           'vendor_name': 'ACME Corp.',
           'labor_category': 'Legal Services',
           'education_level': None,
           'min_years_experience': 10,
           'hourly_rate_year1': 18.0,
           'current_price': 18.0,
           'schedule': None,
           'contractor_site': None,
           'business_size': None}])

    def test_filter_by_max_experience(self):
        self.make_test_set()
        resp = self.c.get(self.path, {'max_experience': '3'})
        self.assertEqual(resp.status_code, 200)

        self.assertResultsEqual(resp.data['results'],
         [{'idv_piid': 'ABC345',
           'vendor_name': 'Word Power Co.',
           'labor_category': 'Writer/Editor',
           'education_level': 'Bachelors',
           'min_years_experience': 1,
           'hourly_rate_year1': 16.0,
           'current_price': 16.0,
           'schedule': None,
           'contractor_site': None,
           'business_size': None}])

    def test_filter_by_experience_range(self):
        get_contract_recipe().make(_quantity=3)
        resp = self.c.get(self.path, {'experience_range': '6,8'})
        self.assertEqual(resp.status_code, 200)

        self.assertResultsEqual(resp.data['results'], 
         [{'idv_piid': 'ABC1231',
           'vendor_name': 'CompanyName1',
           'labor_category': 'Business Analyst II',
           'education_level': None,
           'min_years_experience': 6,
           'hourly_rate_year1': 21.0,
           'current_price': 21.0,
           'schedule': 'MOBIS',
           'contractor_site': None,
           'business_size': None},
         {'idv_piid': 'ABC1232',
           'vendor_name': 'CompanyName2',
           'labor_category': 'Business Analyst II',
           'education_level': None,
           'min_years_experience': 7,
           'hourly_rate_year1': 22.0,
           'current_price': 22.0,
           'schedule': 'PES',
           'contractor_site': None,
           'business_size': None},
         {'idv_piid': 'ABC1233',
           'vendor_name': 'CompanyName3',
           'labor_category': 'Business Analyst II',
           'education_level': None,
           'min_years_experience': 8,
           'hourly_rate_year1': 23.0,
           'current_price': 23.0,
           'schedule': 'MOBIS',
           'contractor_site': None,
           'business_size': None}])

    def test_filter_by_experience_single(self):
        self.make_test_set()
        resp = self.c.get(self.path, {'experience_range': '10'})
        self.assertEqual(resp.status_code, 200)

        self.assertResultsEqual(resp.data['results'],
         [{'idv_piid': 'ABC123',
           'vendor_name': 'ACME Corp.',
           'labor_category': 'Legal Services',
           'education_level': None,
           'min_years_experience': 10,
           'hourly_rate_year1': 18.0,
           'current_price': 18.0,
           'schedule': None,
           'contractor_site': None,
           'business_size': None}])

    def test_filter_by_schedule(self):
        get_contract_recipe().make(_quantity=3)
        resp = self.c.get(self.path, {'schedule': 'MOBIS'})
        self.assertEqual(resp.status_code, 200)

        self.assertResultsEqual(resp.data['results'],
         [{'idv_piid': 'ABC1231',
           'vendor_name': 'CompanyName1',
           'labor_category': 'Business Analyst II',
           'education_level': None,
           'min_years_experience': 6,
           'hourly_rate_year1': 21.0,
           'current_price': 21.0,
           'schedule': 'MOBIS',
           'contractor_site': None,
           'business_size': None},
         {'idv_piid': 'ABC1233',
           'vendor_name': 'CompanyName3',
           'labor_category': 'Business Analyst II',
           'education_level': None,
           'min_years_experience': 8,
           'hourly_rate_year1': 23.0,
           'current_price': 23.0,
           'schedule': 'MOBIS',
           'contractor_site': None,
           'business_size': None}])

    def test_filter_by_business_size(self):
        get_contract_recipe().make(_quantity=3, business_size=cycle(self.BUSINESS_SIZES))
        resp = self.c.get(self.path, {'business_size': 's'})
        self.assertEqual(resp.status_code, 200)

        self.assertResultsEqual(resp.data['results'],
         [{'idv_piid': 'ABC1231',
           'vendor_name': 'CompanyName1',
           'labor_category': 'Business Analyst II',
           'education_level': None,
           'min_years_experience': 6,
           'hourly_rate_year1': 21.0,
           'current_price': 21.0,
           'schedule': 'MOBIS',
           'contractor_site': None,
           'business_size': 'small business'},
         {'idv_piid': 'ABC1233',
           'vendor_name': 'CompanyName3',
           'labor_category': 'Business Analyst II',
           'education_level': None,
           'min_years_experience': 8,
           'hourly_rate_year1': 23.0,
           'current_price': 23.0,
           'schedule': 'MOBIS',
           'contractor_site': None,
           'business_size': 'small business'}])

        resp = self.c.get(self.path, {'business_size': 'o'})
        self.assertEqual(resp.status_code, 200)

        self.assertResultsEqual(resp.data['results'],
         [{'idv_piid': 'ABC1232',
           'vendor_name': 'CompanyName2',
           'labor_category': 'Business Analyst II',
           'education_level': None,
           'min_years_experience': 7,
           'hourly_rate_year1': 22.0,
           'current_price': 22.0,
           'schedule': 'PES',
           'contractor_site': None,
           'business_size': 'other than small business'}]
         )

        resp = self.c.get(self.path, {'business_size': 's', 'sort': '-current_price'})
        self.assertEqual(resp.status_code, 200)

        self.assertResultsEqual(resp.data['results'],
         [{'idv_piid': 'ABC1233',
           'vendor_name': 'CompanyName3',
           'labor_category': 'Business Analyst II',
           'education_level': None,
           'min_years_experience': 8,
           'hourly_rate_year1': 23.0,
           'current_price': 23.0,
           'schedule': 'MOBIS',
           'contractor_site': None,
           'business_size': 'small business'},
         {'idv_piid': 'ABC1231',
           'vendor_name': 'CompanyName1',
           'labor_category': 'Business Analyst II',
           'education_level': None,
           'min_years_experience': 6,
           'hourly_rate_year1': 21.0,
           'current_price': 21.0,
           'schedule': 'MOBIS',
           'contractor_site': None,
           'business_size': 'small business'}])

    def test_sort_on_multiple_columns(self):
        self.make_test_set()
        # make one more with the same vendor name, so we can see the secondary sort on price
        get_contract_recipe().make(_quantity=1, vendor_name='Numbers R Us')

        resp = self.c.get(self.path, {'sort': '-vendor_name,current_price'})

        self.assertEqual(resp.status_code, 200)
        self.assertResultsEqual(resp.data['results'],
         [{'idv_piid': 'ABC345',
           'vendor_name': 'Word Power Co.',
           'labor_category': 'Writer/Editor',
           'education_level': 'Bachelors',
           'min_years_experience': 1,
           'hourly_rate_year1': 16.0,
           'current_price': 16.0,
           'schedule': None,
           'contractor_site': None,
           'business_size': None},
         {'idv_piid': 'ABC1231',
           'vendor_name': 'Numbers R Us',
           'labor_category': 'Business Analyst II',
           'education_level': None,
           'min_years_experience': 6,
           'hourly_rate_year1': 21.0,
           'current_price': 21.0,
           'schedule': 'MOBIS',
           'contractor_site': None,
           'business_size': None},
         {'idv_piid': 'ABC234',
           'vendor_name': 'Numbers R Us',
           'labor_category': 'Accounting, CPA',
           'education_level': 'Masters',
           'min_years_experience': 5,
           'hourly_rate_year1': 50.0,
           'current_price': 50.0,
           'schedule': None,
           'contractor_site': None,
           'business_size': None},
         {'idv_piid': 'ABC123',
           'vendor_name': 'ACME Corp.',
           'labor_category': 'Legal Services',
           'education_level': None,
           'min_years_experience': 10,
           'hourly_rate_year1': 18.0,
           'current_price': 18.0,
           'schedule': None,
           'contractor_site': None,
           'business_size': None}])

        # sort the price descending, too, to make sure we're not just randomly passing the first test
        resp = self.c.get(self.path, {'sort': '-vendor_name,-current_price'})

        self.assertEqual(resp.status_code, 200)
        self.assertResultsEqual(resp.data['results'],
         [{'idv_piid': 'ABC345',
           'vendor_name': 'Word Power Co.',
           'labor_category': 'Writer/Editor',
           'education_level': 'Bachelors',
           'min_years_experience': 1,
           'hourly_rate_year1': 16.0,
           'current_price': 16.0,
           'schedule': None,
           'contractor_site': None,
           'business_size': None},
         {'idv_piid': 'ABC234',
           'vendor_name': 'Numbers R Us',
           'labor_category': 'Accounting, CPA',
           'education_level': 'Masters',
           'min_years_experience': 5,
           'hourly_rate_year1': 50.0,
           'current_price': 50.0,
           'schedule': None,
           'contractor_site': None,
           'business_size': None},
         {'idv_piid': 'ABC1231',
           'vendor_name': 'Numbers R Us',
           'labor_category': 'Business Analyst II',
           'education_level': None,
           'min_years_experience': 6,
           'hourly_rate_year1': 21.0,
           'current_price': 21.0,
           'schedule': 'MOBIS',
           'contractor_site': None,
           'business_size': None},
         {'idv_piid': 'ABC123',
           'vendor_name': 'ACME Corp.',
           'labor_category': 'Legal Services',
           'education_level': None,
           'min_years_experience': 10,
           'hourly_rate_year1': 18.0,
           'current_price': 18.0,
           'schedule': None,
           'contractor_site': None,
           'business_size': None}])

    def test_query_type__match_phrase(self):
        self.make_test_set()
        get_contract_recipe().make(_quantity=1, labor_category='Professional Legal Services I')
        resp = self.c.get(self.path, {'q': 'legal services', 'query_type': 'match_phrase'})
        self.assertEqual(resp.status_code, 200)

        self.assertResultsEqual(resp.data['results'],
         [{'idv_piid': 'ABC123',
           'vendor_name': 'ACME Corp.',
           'labor_category': 'Legal Services',
           'education_level': None,
           'min_years_experience': 10,
           'hourly_rate_year1': 18.0,
           'current_price': 18.0,
           'schedule': None,
           'contractor_site': None,
           'business_size': None},
          {'idv_piid': 'ABC1231',
           'vendor_name': 'CompanyName1',
           'labor_category': 'Professional Legal Services I',
           'education_level': None,
           'min_years_experience': 6,
           'hourly_rate_year1': 21.0,
           'current_price': 21.0,
           'schedule': 'MOBIS',
           'contractor_site': None,
           'business_size': None}])

    def test_query_type__match_exact(self):
        self.make_test_set()
        get_contract_recipe().make(_quantity=1, labor_category='Professional Legal Services I')
        resp = self.c.get(self.path, {'q': 'legal services', 'query_type': 'match_exact'})
        self.assertEqual(resp.status_code, 200)

        self.assertResultsEqual(resp.data['results'],
         [{'idv_piid': 'ABC123',
           'vendor_name': 'ACME Corp.',
           'labor_category': 'Legal Services',
           'education_level': None,
           'min_years_experience': 10,
           'hourly_rate_year1': 18.0,
           'current_price': 18.0,
           'schedule': None,
           'contractor_site': None,
           'business_size': None}])

    def test_minimum_price_no_args(self):
        self.make_test_set()
        resp = self.c.get(self.path, {})
        self.assertEqual(resp.status_code, 200)
        self.assertEqual(resp.data['minimum'], 16.0)

    def test_maximum_price_no_args(self):
        self.make_test_set()
        resp = self.c.get(self.path, {})
        self.assertEqual(resp.status_code, 200)
        self.assertEqual(resp.data['maximum'], 50.0)

    def test_average_price_no_args(self):
        self.make_test_set()
        resp = self.c.get(self.path, {})
        self.assertEqual(resp.status_code, 200)
        self.assertEqual(resp.data['average'], (16.0 + 18.0 + 50.0) / 3)

    def test_first_std_deviation_no_args(self):
        self.make_test_set()
        resp = self.c.get(self.path, {})
        self.assertEqual(resp.status_code, 200)
        self.assertEqual(int(resp.data['first_standard_deviation']), 15)

    def test_histogram_length(self):
        self.make_test_set()
        resp = self.c.get(self.path, {'histogram': 5})
        self.assertEqual(resp.status_code, 200)
        self.assertEqual(len(resp.data['wage_histogram']), 5)

    def test_histogram_not_numeric(self):
        self.make_test_set()
        resp = self.c.get(self.path, {'histogram': 'x'})
        self.assertEqual(resp.status_code, 200)
        self.assertEqual(len(resp.data['wage_histogram']), 0)

    def test_histogram_bins(self):
        self.make_test_set()
        resp = self.c.get(self.path, {'histogram': 2})
        self.assertEqual(resp.status_code, 200)
        self.assertResultsEqual(resp.data['wage_histogram'], [
          {'count': 2, 'min': 16.0, 'max': 33.0},
          {'count': 1, 'min': 33.0, 'max': 50.0}
        ])

    def test_filter_by_site(self):
        get_contract_recipe().make(_quantity=3, contractor_site=seq('Q'))
        resp = self.c.get(self.path, {'site': 'Q3'})
        self.assertEqual(resp.status_code, 200)
        self.assertEqual(len(resp.data['results']), 1)

        self.assertResultsEqual(resp.data['results'],
         [{'idv_piid': 'ABC1233',
           'vendor_name': 'CompanyName3',
           'labor_category': 'Business Analyst II',
           'education_level': None,
           'min_years_experience': 8,
           'hourly_rate_year1': 23.0,
           'current_price': 23.0,
           'schedule': 'MOBIS',
           'contractor_site': 'Q3',
           'business_size': None}])

    def test_exclude_by_id(self):
        get_contract_recipe().make(id=100)
        get_contract_recipe().make(id=101)
        get_contract_recipe().make(id=102)
        
        resp = self.c.get(self.path, {'exclude': '102,100'})
        self.assertEqual(resp.status_code, 200)
        self.assertResultsEqual(resp.data['results'],
        [{
           'idv_piid': 'ABC1231',
           'vendor_name': 'CompanyName1',
           'labor_category': 'Business Analyst II',
           'schedule': 'MOBIS',
           'current_price': 21.00
        }])

    def make_test_set(self):
        mommy.make(
                Contract,
                id=1,
                idv_piid="ABC123",
                piid="123",
                vendor_name="ACME Corp.",
                labor_category="Legal Services",
                min_years_experience=10,
                hourly_rate_year1=18.00,
                current_price=18.00,
        )
        mommy.make(
                Contract,
                id=2,
                idv_piid="ABC234",
                piid="234",
                vendor_name="Numbers R Us",
                labor_category="Accounting, CPA",
                education_level='MA',
                min_years_experience=5,
                hourly_rate_year1=50.00,
                current_price=50.00,
        )
        mommy.make(
                Contract,
                id=3,
                idv_piid="ABC345",
                piid="345",
                vendor_name="Word Power Co.",
                labor_category="Writer/Editor",
                education_level='BA',
                min_years_experience=1,
                hourly_rate_year1=16.00,
                current_price=16.00,
        )

    def assertResultsEqual(self, results, expected, just_expected_fields=True):
        dict_results = [dict(x) for x in results]

        # test the right number of results is returned
        self.assertEqual(len(results), len(expected), "Got a different number of results than expected.")

        if 'idv_piid' in dict_results[0].keys():
            result_ids = [x['idv_piid'] for x in dict_results]
            expected_ids = [x['idv_piid'] for x in expected]

            # test the sort order
            # if the set of IDs returned are as expected,
            # then if the order is different, we can assume sorting is not working right
            # the resulting error message will actually show us how the ordering is wrong
            if set(result_ids) == set(expected_ids):
                self.assertEqual(result_ids, expected_ids, "The sort order is wrong!")

        if just_expected_fields:
            dict_results = [ { key: x[key] for key in expected[0].keys() } for x in dict_results ]

        for i, result in enumerate(dict_results):
            self.assertEqual(result, expected[i], "\n===== Object at index {} failed. =====".format(i))

    def prettyPrint(self, thing):
        """
        Pretty-printing for debugging purposes.
        """
        import pprint; pp = pprint.PrettyPrinter(indent=4)
        pp.pprint(thing)
<|MERGE_RESOLUTION|>--- conflicted
+++ resolved
@@ -63,7 +63,6 @@
         self.assertEqual(resp.status_code, 200)
         self.assertEqual(resp.data['results'], [])
 
-<<<<<<< HEAD
     def test_multi_category_search_results(self):
         self.make_test_set()
         resp = self.c.get(self.path, {'q': 'legal services, accounting'})
@@ -91,14 +90,13 @@
             'schedule': None,
             'contractor_site': None,
             'business_size': None}])
-=======
+
     def test_search_results_with_nonalphanumeric(self):
         # the search should be able to handle queries with non-alphanumeric chars without erroring
         self.make_test_set()
         resp = self.c.get(self.path, {'q': 'category (ABC)"^$#@!&*'})
         self.assertEqual(resp.status_code, 200)
         self.assertEqual(resp.data['results'], [])
->>>>>>> 7cf7c54c
 
     def test_filter_by_price__exact(self):
         self.make_test_set()
