--- conflicted
+++ resolved
@@ -15,11 +15,8 @@
       - DDM_VENV_DIR=/venv
       - DDM_USER_OWNED_DIRS=/venv:/calc/node_modules:/usr/share/nltk_data
       - DDM_HOST_USER=calc_user
-<<<<<<< HEAD
       - NLTK_DATA_DIR=/usr/share/nltk_data
-=======
       - NPM_CONFIG_ENGINE_STRICT=true
->>>>>>> 8d18b4dc
       - PYTHONUNBUFFERED=yup
       - DATABASE_URL=postgres://calc_user@db/calc
       - REDIS_URL=redis://redis:6379/0
