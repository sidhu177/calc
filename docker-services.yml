version: '2'
services:
  base_app:
    build: .
    volumes:
      # Note that we're storing our Python and Node dependencies
      # in separate volumes, outside of the Docker Host's filesystem.
      # This is done to ensure that the Linux-based shared libraries
      # in these directories won't get mixed up with Darwin or
      # other non-Linux native code compiled on the Docker Host.
      - python-venv:/venv/
      - node-modules:/calc/node_modules/
<<<<<<< HEAD
      - nltk-data:/usr/share/nltk_data
=======
      - home:/home/
>>>>>>> f1e178db
    environment:
      - DDM_VENV_DIR=/venv
      - DDM_USER_OWNED_DIRS=/venv:/calc/node_modules:/usr/share/nltk_data
      - DDM_HOST_USER=calc_user
      - NLTK_DATA_DIR=/usr/share/nltk_data
      - NPM_CONFIG_ENGINE_STRICT=true
      - PYTHONUNBUFFERED=yup
      - DATABASE_URL=postgres://calc_user@db/calc
      - REDIS_URL=redis://redis:6379/0
      - REDIS_TEST_URL=redis://redis:6379/1
      # This *must* be at least 2 in order for the fake authentication
      # server to work, as it makes the app connect to itself (which will
      # cause the app to hang if only one worker exists).
      - WEB_CONCURRENCY=2<|MERGE_RESOLUTION|>--- conflicted
+++ resolved
@@ -10,11 +10,8 @@
       # other non-Linux native code compiled on the Docker Host.
       - python-venv:/venv/
       - node-modules:/calc/node_modules/
-<<<<<<< HEAD
       - nltk-data:/usr/share/nltk_data
-=======
       - home:/home/
->>>>>>> f1e178db
     environment:
       - DDM_VENV_DIR=/venv
       - DDM_USER_OWNED_DIRS=/venv:/calc/node_modules:/usr/share/nltk_data
